--- conflicted
+++ resolved
@@ -43,10 +43,6 @@
         &json!({
             "asset_type": "auto",
             "path": PathBuf::from(env!("CARGO_MANIFEST_DIR")).join("examples/assets/rust.svg"),
-<<<<<<< HEAD
-            "resolution": { "width": 500, "height": 50}
-=======
->>>>>>> 50cae425
         }),
     )?;
     examples::post(
