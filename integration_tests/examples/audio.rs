--- conflicted
+++ resolved
@@ -120,11 +120,7 @@
                         {"input_id": "input_4"}
                     ]
                 },
-<<<<<<< HEAD
-
-=======
                 "channels": "stereo",
->>>>>>> 91655702
                 "encoder": {
                     "type": "opus",
                 }
