use core::panic;
use std::{
    fs::File,
    io::Write,
    path::PathBuf,
    sync::{Arc, Mutex},
    thread,
    time::Duration,
};

use compositor_pipeline::{
    audio_mixer::{AudioChannels, AudioMixingParams, AudioSamples, InputParams, MixingStrategy},
    pipeline::{
        input::{
            mp4::{Mp4Options, Source},
            InputOptions,
        },
        output::{RawAudioOptions, RawDataOutputOptions, RawVideoOptions},
        GraphicsContext, Options, PipelineOutputEndCondition, RawDataReceiver,
        RegisterInputOptions, RegisterOutputOptions,
    },
    queue::{PipelineEvent, QueueInputOptions},
    Pipeline,
};
use compositor_render::{
    error::ErrorStack,
    scene::{Component, InputStreamComponent},
    Frame, FrameData, InputId, OutputId, Resolution,
};
use crossbeam_channel::bounded;
use image::{codecs::png::PngEncoder, ColorType, ImageEncoder};
use integration_tests::{examples::download_file, read_rgba_texture};
use live_compositor::{
    config::read_config,
    logger::{self},
};
use tokio::runtime::Runtime;

const BUNNY_FILE_URL: &str =
    "https://commondatastorage.googleapis.com/gtv-videos-bucket/sample/BigBuckBunny.mp4";
const BUNNY_FILE_PATH: &str = "examples/assets/BigBuckBunny.mp4";

fn root_dir() -> PathBuf {
    PathBuf::from(env!("CARGO_MANIFEST_DIR"))
}

// Start simple pipeline with output that sends PCM audio and wgpu::Textures via Rust channel.
//
// Output:
// - read content of wgpu texture and write it as png file
// - read audio samples and write raw value using debug formatting
fn main() {
    ffmpeg_next::format::network::init();
    logger::init_logger(read_config().logger);
    let mut config = read_config();
    config.queue_options.ahead_of_time_processing = true;
    let ctx = GraphicsContext::new(false, Default::default(), Default::default(), None).unwrap();
    let (wgpu_device, wgpu_queue) = (ctx.device.clone(), ctx.queue.clone());
    // no chromium support, so we can ignore _event_loop
    let (pipeline, _event_loop) = Pipeline::new(Options {
        queue_options: config.queue_options,
        stream_fallback_timeout: config.stream_fallback_timeout,
        web_renderer: config.web_renderer,
        force_gpu: config.force_gpu,
        download_root: config.download_root,
        output_sample_rate: config.output_sample_rate,
        stun_servers: config.stun_servers,
        wgpu_features: config.required_wgpu_features,
        load_system_fonts: Some(true),
        wgpu_ctx: Some(ctx),
<<<<<<< HEAD
        whip_whep_server_port: config.whip_whep_server_port,
        start_whip_whep: config.start_whip_whep,
        tokio_rt: Arc::new(Runtime::new().unwrap()),
=======
        tokio_rt: Some(Arc::new(Runtime::new().unwrap())),
>>>>>>> 97405df0
    })
    .unwrap_or_else(|err| {
        panic!(
            "Failed to start compositor.\n{}",
            ErrorStack::new(&err).into_string()
        )
    });
    let pipeline = Arc::new(Mutex::new(pipeline));
    let output_id = OutputId("output_1".into());
    let input_id = InputId("input_id".into());

    download_file(BUNNY_FILE_URL, BUNNY_FILE_PATH).unwrap();

    let output_options = RegisterOutputOptions {
        output_options: RawDataOutputOptions {
            video: Some(RawVideoOptions {
                resolution: Resolution {
                    width: 1280,
                    height: 720,
                },
            }),
            audio: Some(RawAudioOptions),
        },
        video: Some(compositor_pipeline::pipeline::OutputVideoOptions {
            initial: Component::InputStream(InputStreamComponent {
                id: None,
                input_id: input_id.clone(),
            }),
            end_condition: PipelineOutputEndCondition::Never,
        }),
        audio: Some(compositor_pipeline::pipeline::OutputAudioOptions {
            initial: AudioMixingParams {
                inputs: vec![InputParams {
                    input_id: input_id.clone(),
                    volume: 1.0,
                }],
            },
            mixing_strategy: MixingStrategy::SumClip,
            channels: AudioChannels::Stereo,
            end_condition: PipelineOutputEndCondition::Never,
        }),
    };

    let input_options = RegisterInputOptions {
        input_options: InputOptions::Mp4(Mp4Options {
            source: Source::File(root_dir().join(BUNNY_FILE_PATH)),
            should_loop: false,
            video_decoder: compositor_pipeline::pipeline::VideoDecoder::FFmpegH264,
        }),
        queue_options: QueueInputOptions {
            required: true,
            offset: Some(Duration::ZERO),
            buffer_duration: None,
        },
    };

    Pipeline::register_input(&pipeline, input_id.clone(), input_options).unwrap();

    let RawDataReceiver { video, audio } =
        Pipeline::register_raw_data_output(&pipeline, output_id.clone(), output_options).unwrap();

    Pipeline::start(&pipeline);

    let (send_done, recv_done) = bounded(0);

    thread::Builder::new()
        .spawn(move || {
            for (index, frame) in video.unwrap().iter().enumerate() {
                if [0, 200, 400, 600, 800, 1000].contains(&index) {
                    write_frame(index, frame, &wgpu_device, &wgpu_queue);
                }
                if index > 1000 {
                    send_done.send(()).unwrap();
                    return;
                }
            }
        })
        .unwrap();

    let mut audio_dump =
        File::create(root_dir().join("examples/raw_channel_output_audio_dump.debug")).unwrap();

    thread::Builder::new()
        .spawn(move || {
            for packet in audio.unwrap().iter() {
                if let PipelineEvent::Data(packet) = packet {
                    let AudioSamples::Stereo(samples) = packet.samples else {
                        continue;
                    };
                    audio_dump
                        .write_all(format!("{:?} {:?}\n", packet.start_pts, samples).as_bytes())
                        .unwrap();
                } else {
                    return;
                };
            }
        })
        .unwrap();

    recv_done.recv().unwrap()
}

fn write_frame(
    index: usize,
    frame: PipelineEvent<Frame>,
    device: &wgpu::Device,
    queue: &wgpu::Queue,
) {
    let PipelineEvent::Data(frame) = frame else {
        return;
    };
    let FrameData::Rgba8UnormWgpuTexture(texture) = frame.data else {
        return;
    };
    let size = texture.size();
    let frame_data = read_rgba_texture(device, queue, &texture);

    let filepath = root_dir().join(format!(
        "examples/raw_channel_output_video_frame_{}.png",
        index
    ));
    let file = File::create(filepath).unwrap();
    let encoder = PngEncoder::new(file);
    encoder
        .write_image(&frame_data, size.width, size.height, ColorType::Rgba8)
        .unwrap();
}<|MERGE_RESOLUTION|>--- conflicted
+++ resolved
@@ -68,13 +68,9 @@
         wgpu_features: config.required_wgpu_features,
         load_system_fonts: Some(true),
         wgpu_ctx: Some(ctx),
-<<<<<<< HEAD
         whip_whep_server_port: config.whip_whep_server_port,
         start_whip_whep: config.start_whip_whep,
-        tokio_rt: Arc::new(Runtime::new().unwrap()),
-=======
         tokio_rt: Some(Arc::new(Runtime::new().unwrap())),
->>>>>>> 97405df0
     })
     .unwrap_or_else(|err| {
         panic!(
