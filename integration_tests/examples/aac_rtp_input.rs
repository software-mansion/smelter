--- conflicted
+++ resolved
@@ -5,11 +5,7 @@
 use std::time::Duration;
 
 use integration_tests::{
-<<<<<<< HEAD
-    examples::{self, download_file, start_websocket_thread},
-=======
     examples::{self, download_file, run_example},
->>>>>>> e53b2530
     ffmpeg::{start_ffmpeg_receive, start_ffmpeg_send_audio, start_ffmpeg_send_video},
 };
 
@@ -37,13 +33,6 @@
 fn client_code() -> Result<()> {
     info!("[example] Start listening on output port.");
     start_ffmpeg_receive(Some(OUTPUT_VIDEO_PORT), Some(OUTPUT_AUDIO_PORT))?;
-<<<<<<< HEAD
-    start_websocket_thread();
-
-    info!("[example] Download sample.");
-    let bunny_path = download_file(BUNNY_FILE_URL, BUNNY_FILE_PATH)?;
-=======
->>>>>>> e53b2530
 
     info!("[example] Send register input request.");
     examples::post(
