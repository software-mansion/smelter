use anyhow::{anyhow, Result};
use compositor_api::types::Resolution;
use serde_json::json;
use std::{env, time::Duration};

use integration_tests::examples::{self, run_example};

const BUNNY_URL: &str =
    "https://commondatastorage.googleapis.com/gtv-videos-bucket/sample/BigBuckBunny.mp4";

const VIDEO_RESOLUTION: Resolution = Resolution {
    width: 1280,
    height: 720,
};

fn main() {
    run_example(client_code);
}

fn client_code() -> Result<()> {
    examples::post(
        "input/input_1/register",
        &json!({
            "type": "mp4",
            "url": BUNNY_URL,
            "required": true,
            "offset_ms": 0,
        }),
    )?;

<<<<<<< HEAD
    let endpoint_url = env::var("SMELTER_WHIP_OUTPUT_URL").map_err(|err| anyhow!("Couldn't read SMELTER_WHIP_OUTPUT_URL environmental variable. You must provide it in order to run `whip_client` example. Read env error: {}", err))?;
    let token = env::var("SMELTER_WHIP_CLIENT_EXAMPLE_TOKEN").map_err(|err| anyhow!("Couldn't read SMELTER_WHIP_CLIENT_EXAMPLE_TOKEN environmental variable. You must provide it in order to run `whip_client` example. Read env error: {}", err))?;
=======
    let endpoint_url = env::var("OUTPUT_URL").map_err(|err| anyhow!("Couldn't read OUTPUT_URL environmental variable. You must provide it in order to run `whip_client` example. Read env error: {}", err))?;
    let token = env::var("EXAMPLE_TOKEN").map_err(|err| anyhow!("Couldn't read EXAMPLE_TOKEN environmental variable. You must provide it in order to run `whip_client` example. Read env error: {}", err))?;
>>>>>>> 91655702

    examples::post(
        "output/output_1/register",
        &json!({
            "type": "whip",
            "endpoint_url": endpoint_url,
            "bearer_token": token,
            "video": {
                "resolution": {
                    "width": VIDEO_RESOLUTION.width,
                    "height": VIDEO_RESOLUTION.height,
                },
                "codec_preference": [
                    {
                        "type": "ffmpeg_h264",
                        "preset": "fast",

                    },
                    {
                        "type": "ffmpeg_vp8",
                    },
                ],
                "initial": {
                    "root": {
                        "id": "input_1",
                        "type": "input_stream",
                        "input_id": "input_1",
                    }
                }
            },
            "audio": {
<<<<<<< HEAD

                "codec_preference": [
                    {
                        "type": "opus",
                        "channels": "stereo"

                    },
                    {
                        "type": "opus",
                        "channels": "mono"

                    },
                ],
=======
                "channels": "stereo",
>>>>>>> 91655702
                "initial": {
                    "inputs": [
                        {"input_id": "input_1"}
                    ]
                }
            }
        }),
    )?;

    std::thread::sleep(Duration::from_millis(500));

    examples::post("start", &json!({}))?;

    Ok(())
}<|MERGE_RESOLUTION|>--- conflicted
+++ resolved
@@ -28,13 +28,8 @@
         }),
     )?;
 
-<<<<<<< HEAD
-    let endpoint_url = env::var("SMELTER_WHIP_OUTPUT_URL").map_err(|err| anyhow!("Couldn't read SMELTER_WHIP_OUTPUT_URL environmental variable. You must provide it in order to run `whip_client` example. Read env error: {}", err))?;
-    let token = env::var("SMELTER_WHIP_CLIENT_EXAMPLE_TOKEN").map_err(|err| anyhow!("Couldn't read SMELTER_WHIP_CLIENT_EXAMPLE_TOKEN environmental variable. You must provide it in order to run `whip_client` example. Read env error: {}", err))?;
-=======
     let endpoint_url = env::var("OUTPUT_URL").map_err(|err| anyhow!("Couldn't read OUTPUT_URL environmental variable. You must provide it in order to run `whip_client` example. Read env error: {}", err))?;
     let token = env::var("EXAMPLE_TOKEN").map_err(|err| anyhow!("Couldn't read EXAMPLE_TOKEN environmental variable. You must provide it in order to run `whip_client` example. Read env error: {}", err))?;
->>>>>>> 91655702
 
     examples::post(
         "output/output_1/register",
@@ -66,7 +61,6 @@
                 }
             },
             "audio": {
-<<<<<<< HEAD
 
                 "codec_preference": [
                     {
@@ -80,9 +74,6 @@
 
                     },
                 ],
-=======
-                "channels": "stereo",
->>>>>>> 91655702
                 "initial": {
                     "inputs": [
                         {"input_id": "input_1"}
