use std::time::Duration;

use bytes::Bytes;
use compositor_pipeline::{
    pipeline::{
        self, decoder,
        input::{self, rtp, whip},
    },
    queue,
};
use tracing::warn;

use super::register_input::*;
use super::util::*;

/// [RFC 3640, section 4.1. MIME Type Registration (`config` subsection)](https://datatracker.ietf.org/doc/html/rfc3640#section-4.1)
fn parse_hexadecimal_octet_string(s: &str) -> Result<Bytes, TypeError> {
    const NOT_ALL_HEX: &str = "Not all of the provided string are hex digits.";
    if !s.chars().all(|c| char::is_ascii_hexdigit(&c)) {
        return Err(TypeError::new(NOT_ALL_HEX));
    }

    s.as_bytes()
        .chunks(2)
        .map(|byte| {
            let byte = match byte {
                &[b1, b2, ..] => [b1, b2],
                &[b1] => [b1, 0],
                [] => [0, 0],
            };

            let byte = String::from_utf8_lossy(&byte);

            const BYTE_PARSE_ERROR: &str =
                "An error occurred while parsing a byte of the octet string";
            u8::from_str_radix(&byte, 16).map_err(|_| TypeError::new(BYTE_PARSE_ERROR))
        })
        .collect()
}

impl TryFrom<InputRtpAudioOptions> for rtp::InputAudioStream {
    type Error = TypeError;

    fn try_from(audio: InputRtpAudioOptions) -> Result<Self, Self::Error> {
        match audio {
            InputRtpAudioOptions::Opus {
                forward_error_correction,
            } => {
                let forward_error_correction = forward_error_correction.unwrap_or(false);
                Ok(input::rtp::InputAudioStream {
                    options: decoder::AudioDecoderOptions::Opus(decoder::OpusDecoderOptions {
                        forward_error_correction,
                    }),
                })
            }
            InputRtpAudioOptions::Aac {
                audio_specific_config,
                rtp_mode,
            } => {
                let depayloader_mode = match rtp_mode {
                    Some(AacRtpMode::LowBitrate) => Some(decoder::AacDepayloaderMode::LowBitrate),
                    Some(AacRtpMode::HighBitrate) | None => {
                        Some(decoder::AacDepayloaderMode::HighBitrate)
                    }
                };

                let asc = parse_hexadecimal_octet_string(&audio_specific_config)?;

                const EMPTY_ASC: &str = "The AudioSpecificConfig field is empty.";
                if asc.is_empty() {
                    return Err(TypeError::new(EMPTY_ASC));
                }

                Ok(input::rtp::InputAudioStream {
                    options: decoder::AudioDecoderOptions::Aac(decoder::AacDecoderOptions {
                        depayloader_mode,
                        asc: Some(asc),
                    }),
                })
            }
        }
    }
}

#[cfg(not(feature = "vk-video"))]
const NO_VULKAN_VIDEO: &str =
    "Requested `vulkan_h264` decoder, but this binary was compiled without the `vk-video` feature.";

impl TryFrom<RtpInput> for pipeline::RegisterInputOptions {
    type Error = TypeError;

    fn try_from(value: RtpInput) -> Result<Self, Self::Error> {
        let RtpInput {
            port,
            video,
            audio,
            required,
            offset_ms,
            transport_protocol,
        } = value;

        const NO_VIDEO_AUDIO_SPEC: &str =
            "At least one of `video` and `audio` has to be specified in `register_input` request.";

        if video.is_none() && audio.is_none() {
            return Err(TypeError::new(NO_VIDEO_AUDIO_SPEC));
        }

        let rtp_stream = input::rtp::RtpStream {
            video: video
                .as_ref()
                .map(|video| {
                    Ok(input::rtp::InputVideoStream {
                        options: match video.decoder {
                            VideoDecoder::FfmpegH264 => decoder::VideoDecoderOptions {
                                decoder: pipeline::VideoDecoder::FFmpegH264,
                            },

                            VideoDecoder::FfmpegVp8 => decoder::VideoDecoderOptions {
                                decoder: pipeline::VideoDecoder::FFmpegVp8,
                            },

                            #[cfg(feature = "vk-video")]
                            VideoDecoder::VulkanH264 => decoder::VideoDecoderOptions {
                                decoder: pipeline::VideoDecoder::VulkanVideoH264,
                            },

                            #[cfg(feature = "vk-video")]
                            VideoDecoder::VulkanVideo => {
                                warn!(
                                    "vulkan_video option is deprecated, use vulkan_h264 instead."
                                );
                                decoder::VideoDecoderOptions {
                                    decoder: pipeline::VideoDecoder::VulkanVideoH264,
                                }
                            }

                            #[cfg(not(feature = "vk-video"))]
                            VideoDecoder::VulkanH264 | VideoDecoder::VulkanVideo => {
                                return Err(TypeError::new(NO_VULKAN_VIDEO))
                            }
                        },
                    })
                })
                .transpose()?,
            audio: audio.map(TryFrom::try_from).transpose()?,
        };

        let input_options = input::InputOptions::Rtp(input::rtp::RtpReceiverOptions {
            port: port.try_into()?,
            stream: rtp_stream,
            transport_protocol: transport_protocol.unwrap_or(TransportProtocol::Udp).into(),
        });

        let queue_options = queue::QueueInputOptions {
            required: required.unwrap_or(false),
            offset: offset_ms.map(|offset_ms| Duration::from_secs_f64(offset_ms / 1000.0)),
            buffer_duration: None,
        };

        Ok(pipeline::RegisterInputOptions {
            input_options,
            queue_options,
        })
    }
}

impl TryFrom<InputWhipAudioOptions> for whip::InputAudioStream {
    type Error = TypeError;

    fn try_from(audio: InputWhipAudioOptions) -> Result<Self, Self::Error> {
        match audio {
            InputWhipAudioOptions::Opus {
                forward_error_correction,
            } => {
                let forward_error_correction = forward_error_correction.unwrap_or(false);
                Ok(input::whip::InputAudioStream {
                    options: decoder::OpusDecoderOptions {
                        forward_error_correction,
                    },
                })
            }
        }
    }
}

impl TryFrom<WhipInput> for pipeline::RegisterInputOptions {
    type Error = TypeError;

    fn try_from(value: WhipInput) -> Result<Self, Self::Error> {
        let WhipInput {
            video,
            audio,
            required,
            offset_ms,
        } = value;

        if video.is_some() {
            warn!("Field 'video' is deprecated. The codec will now be set automatically based on WHIP negotiation, manual specification is no longer needed.")
        }

<<<<<<< HEAD
        if audio.is_some() {
            warn!("Field 'audio' is deprecated. The codec will now be set automatically based on WHIP negotiation, manual specification is no longer needed.")
        }
=======
        let whip_receiver_options = input::whip::WhipReceiverOptions {
            video: video
                .as_ref()
                .map(|video| {
                    Ok(input::whip::InputVideoStream {
                        options: match video.decoder {
                            VideoDecoder::FfmpegH264 => decoder::VideoDecoderOptions {
                                decoder: pipeline::VideoDecoder::FFmpegH264,
                            },
                            VideoDecoder::FfmpegVp8 => {
                                return Err(TypeError::new("WHIP VP8 input not implemented"))
                            }
                            #[cfg(feature = "vk-video")]
                            VideoDecoder::VulkanH264 => decoder::VideoDecoderOptions {
                                decoder: pipeline::VideoDecoder::VulkanVideoH264,
                            },

                            #[cfg(feature = "vk-video")]
                            VideoDecoder::VulkanVideo => {
                                warn!(
                                    "vulkan_video option is deprecated, use vulkan_h264 instead."
                                );
                                decoder::VideoDecoderOptions {
                                    decoder: pipeline::VideoDecoder::VulkanVideoH264,
                                }
                            }

                            #[cfg(not(feature = "vk-video"))]
                            VideoDecoder::VulkanH264 | VideoDecoder::VulkanVideo => {
                                return Err(TypeError::new(NO_VULKAN_VIDEO))
                            }
                        },
                    })
                })
                .transpose()?,
            audio: audio.map(TryFrom::try_from).transpose()?,
        };
>>>>>>> 8e07be85

        let input_options = input::InputOptions::Whip;

        let queue_options = queue::QueueInputOptions {
            required: required.unwrap_or(false),
            offset: offset_ms.map(|offset_ms| Duration::from_secs_f64(offset_ms / 1000.0)),
            buffer_duration: None,
        };

        Ok(pipeline::RegisterInputOptions {
            input_options,
            queue_options,
        })
    }
}

impl TryFrom<Mp4Input> for pipeline::RegisterInputOptions {
    type Error = TypeError;

    fn try_from(value: Mp4Input) -> Result<Self, Self::Error> {
        let Mp4Input {
            url,
            path,
            required,
            offset_ms,
            should_loop,
            video_decoder,
        } = value;

        const BAD_URL_PATH_SPEC: &str =
            "Exactly one of `url` or `path` has to be specified in a register request for an mp4 input.";

        let source = match (url, path) {
            (Some(_), Some(_)) | (None, None) => {
                return Err(TypeError::new(BAD_URL_PATH_SPEC));
            }
            (Some(url), None) => input::mp4::Source::Url(url),
            (None, Some(path)) => input::mp4::Source::File(path.into()),
        };

        let queue_options = queue::QueueInputOptions {
            required: required.unwrap_or(false),
            offset: offset_ms.map(|offset_ms| Duration::from_secs_f64(offset_ms / 1000.0)),
            buffer_duration: None,
        };

        if video_decoder.is_some() {
            warn!("video_decoder option is deprecated.")
        }

        let video_decoder = match video_decoder.unwrap_or(VideoDecoder::FfmpegH264) {
            VideoDecoder::FfmpegH264 => pipeline::VideoDecoder::FFmpegH264,
            VideoDecoder::FfmpegVp8 => return Err(TypeError::new("MP4 VP8 input not implemented")),

            #[cfg(feature = "vk-video")]
            VideoDecoder::VulkanH264 | VideoDecoder::VulkanVideo => {
                pipeline::VideoDecoder::VulkanVideoH264
            }

            #[cfg(not(feature = "vk-video"))]
            VideoDecoder::VulkanH264 | VideoDecoder::VulkanVideo => {
                return Err(TypeError::new(NO_VULKAN_VIDEO))
            }
        };

        Ok(pipeline::RegisterInputOptions {
            input_options: input::InputOptions::Mp4(input::mp4::Mp4Options {
                source,
                should_loop: should_loop.unwrap_or(false),
                video_decoder,
            }),
            queue_options,
        })
    }
}

impl TryFrom<DeckLink> for pipeline::RegisterInputOptions {
    type Error = TypeError;

    #[cfg(feature = "decklink")]
    fn try_from(value: DeckLink) -> Result<Self, Self::Error> {
        use compositor_pipeline::pipeline::input::decklink;

        const ID_PARSE_ERROR_MESSAGE: &str =
            "\"persistent_id\" has to be a valid 32-bit hexadecimal number";

        let persistent_id = match value.persistent_id {
            Some(persistent_id) => {
                let Ok(persistent_id) = u32::from_str_radix(&persistent_id, 16) else {
                    return Err(TypeError::new(ID_PARSE_ERROR_MESSAGE));
                };
                Some(persistent_id)
            }
            None => None,
        };

        Ok(pipeline::RegisterInputOptions {
            input_options: input::InputOptions::DeckLink(input::decklink::DeckLinkOptions {
                subdevice_index: value.subdevice_index,
                display_name: value.display_name,
                persistent_id,
                enable_audio: value.enable_audio.unwrap_or(true),
                pixel_format: Some(decklink::PixelFormat::Format8BitYUV),
            }),
            queue_options: queue::QueueInputOptions {
                required: value.required.unwrap_or(false),
                offset: None,
                buffer_duration: Some(Duration::from_millis(5)),
            },
        })
    }

    #[cfg(not(feature = "decklink"))]
    fn try_from(_value: DeckLink) -> Result<Self, Self::Error> {
        Err(TypeError::new(
            "This Smelter binary was build without DeckLink support. Rebuilt it with \"decklink\" feature enabled.",
        ))
    }
}<|MERGE_RESOLUTION|>--- conflicted
+++ resolved
@@ -199,49 +199,9 @@
             warn!("Field 'video' is deprecated. The codec will now be set automatically based on WHIP negotiation, manual specification is no longer needed.")
         }
 
-<<<<<<< HEAD
         if audio.is_some() {
             warn!("Field 'audio' is deprecated. The codec will now be set automatically based on WHIP negotiation, manual specification is no longer needed.")
         }
-=======
-        let whip_receiver_options = input::whip::WhipReceiverOptions {
-            video: video
-                .as_ref()
-                .map(|video| {
-                    Ok(input::whip::InputVideoStream {
-                        options: match video.decoder {
-                            VideoDecoder::FfmpegH264 => decoder::VideoDecoderOptions {
-                                decoder: pipeline::VideoDecoder::FFmpegH264,
-                            },
-                            VideoDecoder::FfmpegVp8 => {
-                                return Err(TypeError::new("WHIP VP8 input not implemented"))
-                            }
-                            #[cfg(feature = "vk-video")]
-                            VideoDecoder::VulkanH264 => decoder::VideoDecoderOptions {
-                                decoder: pipeline::VideoDecoder::VulkanVideoH264,
-                            },
-
-                            #[cfg(feature = "vk-video")]
-                            VideoDecoder::VulkanVideo => {
-                                warn!(
-                                    "vulkan_video option is deprecated, use vulkan_h264 instead."
-                                );
-                                decoder::VideoDecoderOptions {
-                                    decoder: pipeline::VideoDecoder::VulkanVideoH264,
-                                }
-                            }
-
-                            #[cfg(not(feature = "vk-video"))]
-                            VideoDecoder::VulkanH264 | VideoDecoder::VulkanVideo => {
-                                return Err(TypeError::new(NO_VULKAN_VIDEO))
-                            }
-                        },
-                    })
-                })
-                .transpose()?,
-            audio: audio.map(TryFrom::try_from).transpose()?,
-        };
->>>>>>> 8e07be85
 
         let input_options = input::InputOptions::Whip;
 
