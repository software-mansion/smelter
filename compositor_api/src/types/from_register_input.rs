--- conflicted
+++ resolved
@@ -182,45 +182,7 @@
             offset_ms,
         } = value;
 
-<<<<<<< HEAD
         let input_options = input::InputOptions::Whip;
-=======
-        const NO_VIDEO_AUDIO_SPEC: &str =
-            "At least one of `video` and `audio` has to be specified in `register_input` request.";
-
-        if video.is_none() && audio.is_none() {
-            return Err(TypeError::new(NO_VIDEO_AUDIO_SPEC));
-        }
-
-        let whip_receiver_options = input::whip::WhipReceiverOptions {
-            video: video
-                .as_ref()
-                .map(|video| {
-                    Ok(input::whip::InputVideoStream {
-                        options: match video.decoder {
-                            VideoDecoder::FfmpegH264 => decoder::VideoDecoderOptions {
-                                decoder: pipeline::VideoDecoder::FFmpegH264,
-                            },
-                            VideoDecoder::FfmpegVp8 => {
-                                return Err(TypeError::new("WHIP VP8 input not implemented"))
-                            }
-                            #[cfg(feature = "vk-video")]
-                            VideoDecoder::VulkanVideo => decoder::VideoDecoderOptions {
-                                decoder: pipeline::VideoDecoder::VulkanVideoH264,
-                            },
-                            #[cfg(not(feature = "vk-video"))]
-                            VideoDecoder::VulkanVideo => {
-                                return Err(TypeError::new(NO_VULKAN_VIDEO))
-                            }
-                        },
-                    })
-                })
-                .transpose()?,
-            audio: audio.map(TryFrom::try_from).transpose()?,
-        };
-
-        let input_options = input::InputOptions::Whip(whip_receiver_options);
->>>>>>> b4ad729a
 
         let queue_options = queue::QueueInputOptions {
             required: required.unwrap_or(false),
@@ -267,11 +229,7 @@
 
         let video_decoder = match video_decoder.unwrap_or(VideoDecoder::FfmpegH264) {
             VideoDecoder::FfmpegH264 => pipeline::VideoDecoder::FFmpegH264,
-<<<<<<< HEAD
-            VideoDecoder::FfmpegVp8 => unimplemented!("MP4 VP8 input"),
-=======
             VideoDecoder::FfmpegVp8 => return Err(TypeError::new("MP4 VP8 input not implemented")),
->>>>>>> b4ad729a
 
             #[cfg(feature = "vk-video")]
             VideoDecoder::VulkanVideo => pipeline::VideoDecoder::VulkanVideoH264,
