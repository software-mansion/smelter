use std::collections::HashMap;
use std::fmt::Debug;
use std::sync::Arc;

use schemars::JsonSchema;
use serde::{Deserialize, Serialize};

use super::audio::*;
use super::util::*;
use super::video::*;
use super::*;

#[derive(Debug, Serialize, Deserialize, Clone, JsonSchema)]
#[serde(deny_unknown_fields)]
pub struct RtpOutput {
    /// Depends on the value of the `transport_protocol` field:
    ///   - `udp` - An UDP port number that RTP packets will be sent to.
    ///   - `tcp_server` - A local TCP port number or a port range that Smelter will listen for incoming connections.
    pub port: PortOrPortRange,
    /// Only valid if `transport_protocol="udp"`. IP address where RTP packets should be sent to.
    pub ip: Option<Arc<str>>,
    /// (**default=`"udp"`**) Transport layer protocol that will be used to send RTP packets.
    pub transport_protocol: Option<TransportProtocol>,
    /// Video stream configuration.
    pub video: Option<OutputVideoOptions>,
    /// Audio stream configuration.
    pub audio: Option<OutputRtpAudioOptions>,
}

#[derive(Debug, Serialize, Deserialize, Clone, JsonSchema)]
#[serde(deny_unknown_fields)]
pub struct RtmpClient {
    pub url: String,
    /// Video stream configuration.
    pub video: Option<OutputVideoOptions>,
    /// Audio stream configuration.
    pub audio: Option<OutputRtmpClientAudioOptions>,
}

#[derive(Debug, Serialize, Deserialize, Clone, JsonSchema)]
#[serde(deny_unknown_fields)]
pub struct Mp4Output {
    /// Path to output MP4 file.
    pub path: String,
    /// Video track configuration.
    pub video: Option<OutputVideoOptions>,
    /// Audio track configuration.
    pub audio: Option<OutputMp4AudioOptions>,
}

#[derive(Debug, Serialize, Deserialize, Clone, JsonSchema)]
#[serde(deny_unknown_fields)]
pub struct WhipOutput {
    /// WHIP server endpoint
    pub endpoint_url: String,
    // Bearer token
    pub bearer_token: Option<Arc<str>>,
    /// Video track configuration.
    pub video: Option<OutputWhipVideoOptions>,
    /// Audio track configuration.
    pub audio: Option<OutputWhipAudioOptions>,
}

#[derive(Debug, Serialize, Deserialize, Clone, JsonSchema)]
#[serde(deny_unknown_fields)]
pub struct OutputVideoOptions {
    /// Output resolution in pixels.
    pub resolution: Resolution,
    /// Defines when output stream should end if some of the input streams are finished. If output includes both audio and video streams, then EOS needs to be sent on both.
    pub send_eos_when: Option<OutputEndCondition>,
    /// Video encoder options.
    pub encoder: VideoEncoderOptions,
    /// Root of a component tree/scene that should be rendered for the output. Use [`update_output` request](../routes.md#update-output) to update this value after registration. [Learn more](../../concept/component.md).
    pub initial: Video,
}

#[derive(Debug, Serialize, Deserialize, Clone, JsonSchema)]
#[serde(deny_unknown_fields)]
pub struct OutputWhipVideoOptions {
    /// Output resolution in pixels.
    pub resolution: Resolution,
    /// Defines when output stream should end if some of the input streams are finished. If output includes both audio and video streams, then EOS needs to be sent on both.
    pub send_eos_when: Option<OutputEndCondition>,
    /// Video encoder options.
    pub encoder: Option<VideoEncoderOptions>,
    /// Root of a component tree/scene that should be rendered for the output.
    pub initial: Video,
}

#[derive(Debug, Serialize, Deserialize, Clone, JsonSchema)]
#[serde(deny_unknown_fields)]
pub struct OutputRtpAudioOptions {
    /// (**default="sum_clip"**) Specifies how audio should be mixed.
    pub mixing_strategy: Option<MixingStrategy>,
    /// Condition for termination of output stream based on the input streams states.
    pub send_eos_when: Option<OutputEndCondition>,
    /// Audio encoder options.
    pub encoder: RtpAudioEncoderOptions,
    /// Specifies channels configuration.
    pub channels: Option<AudioChannels>,
    /// Initial audio mixer configuration for output.
    pub initial: Audio,
}

#[derive(Debug, Serialize, Deserialize, Clone, JsonSchema)]
#[serde(deny_unknown_fields)]
pub struct OutputMp4AudioOptions {
    /// (**default="sum_clip"**) Specifies how audio should be mixed.
    pub mixing_strategy: Option<MixingStrategy>,
    /// Condition for termination of output stream based on the input streams states.
    pub send_eos_when: Option<OutputEndCondition>,
    /// Audio encoder options.
    pub encoder: Mp4AudioEncoderOptions,
    /// Specifies channels configuration.
    pub channels: Option<AudioChannels>,
    /// Initial audio mixer configuration for output.
    pub initial: Audio,
}

#[derive(Debug, Serialize, Deserialize, Clone, JsonSchema)]
#[serde(deny_unknown_fields)]
pub struct OutputWhipAudioOptions {
    /// (**default="sum_clip"**) Specifies how audio should be mixed.
    pub mixing_strategy: Option<MixingStrategy>,
    /// Condition for termination of output stream based on the input streams states.
    pub send_eos_when: Option<OutputEndCondition>,
    /// Audio encoder options.
<<<<<<< HEAD
    pub encoder: Option<WhipAudioEncoderOptions>,
=======
    pub encoder: WhipAudioEncoderOptions,
    /// Specifies channels configuration.
    pub channels: Option<AudioChannels>,
>>>>>>> f508ae3a
    /// Initial audio mixer configuration for output.
    pub initial: Audio,
}

#[derive(Debug, Serialize, Deserialize, Clone, JsonSchema)]
#[serde(deny_unknown_fields)]
pub struct OutputRtmpClientAudioOptions {
    /// (**default="sum_clip"**) Specifies how audio should be mixed.
    pub mixing_strategy: Option<MixingStrategy>,
    /// Condition for termination of output stream based on the input streams states.
    pub send_eos_when: Option<OutputEndCondition>,
    /// Audio encoder options.
    pub encoder: RtmpClientAudioEncoderOptions,
    /// Specifies channels configuration.
    pub channels: Option<AudioChannels>,
    /// Initial audio mixer configuration for output.
    pub initial: Audio,
}

#[derive(Debug, Serialize, Deserialize, Clone, JsonSchema)]
#[serde(tag = "type", rename_all = "snake_case", deny_unknown_fields)]
pub enum VideoEncoderOptions {
    #[serde(rename = "ffmpeg_h264")]
    FfmpegH264 {
        /// (**default=`"fast"`**) Preset for an encoder. See `FFmpeg` [docs](https://trac.ffmpeg.org/wiki/Encode/H.264#Preset) to learn more.
        preset: Option<H264EncoderPreset>,

        /// Raw FFmpeg encoder options. See [docs](https://ffmpeg.org/ffmpeg-codecs.html) for more.
        ffmpeg_options: Option<HashMap<String, String>>,
    },
    #[serde(rename = "ffmpeg_vp8")]
    FfmpegVp8 {
        /// Raw FFmpeg encoder options. See [docs](https://ffmpeg.org/ffmpeg-codecs.html) for more.
        ffmpeg_options: Option<HashMap<String, String>>,
    },
}

#[derive(Debug, Serialize, Deserialize, Clone, JsonSchema)]
#[serde(tag = "type", rename_all = "snake_case", deny_unknown_fields)]
pub enum RtpAudioEncoderOptions {
    Opus {
        /// Specifies channels configuration.
        channels: Option<AudioChannels>,

        /// (**default="voip"**) Specifies preset for audio output encoder.
        preset: Option<OpusEncoderPreset>,

        /// (**default=`48000`**) Sample rate. Allowed values: [8000, 16000, 24000, 48000].
        sample_rate: Option<u32>,
    },
}

#[derive(Debug, Serialize, Deserialize, Clone, JsonSchema)]
#[serde(tag = "type", rename_all = "snake_case", deny_unknown_fields)]
pub enum Mp4AudioEncoderOptions {
    Aac {
        channels: Option<AudioChannels>,
        /// (**default=`44100`**) Sample rate. Allowed values: [8000, 16000, 24000, 44100, 48000].
        sample_rate: Option<u32>,
    },
}

#[derive(Debug, Serialize, Deserialize, Clone, JsonSchema)]
#[serde(tag = "type", rename_all = "snake_case", deny_unknown_fields)]
pub enum RtmpClientAudioEncoderOptions {
    Aac {
        channels: Option<AudioChannels>,
        /// (**default=`48000`**) Sample rate. Allowed values: [8000, 16000, 24000, 44100, 48000].
        sample_rate: Option<u32>,
    },
}

#[derive(Debug, Serialize, Deserialize, Clone, JsonSchema)]
#[serde(tag = "type", rename_all = "snake_case", deny_unknown_fields)]
pub enum WhipAudioEncoderOptions {
    Opus {
        /// Specifies channels configuration.
        channels: Option<AudioChannels>,

        /// (**default="voip"**) Specifies preset for audio output encoder.
        preset: Option<OpusEncoderPreset>,

        /// (**default=`48000`**) Sample rate. Allowed values: [8000, 16000, 24000, 48000].
        sample_rate: Option<u32>,
    },
}

/// This type defines when end of an input stream should trigger end of the output stream. Only one of those fields can be set at the time.
/// Unless specified otherwise the input stream is considered finished/ended when:
/// - TCP connection was dropped/closed.
/// - RTCP Goodbye packet (`BYE`) was received.
/// - Mp4 track has ended.
/// - Input was unregistered already (or never registered).
#[derive(Debug, Serialize, Deserialize, Clone, JsonSchema, Default)]
#[serde(deny_unknown_fields)]
pub struct OutputEndCondition {
    /// Terminate output stream if any of the input streams from the list are finished.
    pub any_of: Option<Vec<InputId>>,
    /// Terminate output stream if all the input streams from the list are finished.
    pub all_of: Option<Vec<InputId>>,
    /// Terminate output stream if any of the input streams ends. This includes streams added after the output was registered. In particular, output stream will **not be** terminated if no inputs were ever connected.
    pub any_input: Option<bool>,
    /// Terminate output stream if all the input streams finish. In particular, output stream will **be** terminated if no inputs were ever connected.
    pub all_inputs: Option<bool>,
}

#[derive(Debug, Serialize, Deserialize, Clone, JsonSchema)]
#[serde(rename_all = "snake_case")]
pub enum H264EncoderPreset {
    Ultrafast,
    Superfast,
    Veryfast,
    Faster,
    Fast,
    Medium,
    Slow,
    Slower,
    Veryslow,
    Placebo,
}

#[derive(Debug, Serialize, Deserialize, Clone, JsonSchema)]
#[serde(rename_all = "snake_case")]
pub enum OpusEncoderPreset {
    /// Best for broadcast/high-fidelity application where the decoded audio
    /// should be as close as possible to the input.
    Quality,
    /// Best for most VoIP/videoconference applications where listening quality
    /// and intelligibility matter most.
    Voip,
    /// Only use when lowest-achievable latency is what matters most.
    LowestLatency,
}<|MERGE_RESOLUTION|>--- conflicted
+++ resolved
@@ -125,13 +125,9 @@
     /// Condition for termination of output stream based on the input streams states.
     pub send_eos_when: Option<OutputEndCondition>,
     /// Audio encoder options.
-<<<<<<< HEAD
     pub encoder: Option<WhipAudioEncoderOptions>,
-=======
-    pub encoder: WhipAudioEncoderOptions,
-    /// Specifies channels configuration.
-    pub channels: Option<AudioChannels>,
->>>>>>> f508ae3a
+    /// Specifies channels configuration.
+    pub channels: Option<AudioChannels>,
     /// Initial audio mixer configuration for output.
     pub initial: Audio,
 }
