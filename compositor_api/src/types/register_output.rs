--- conflicted
+++ resolved
@@ -21,15 +21,9 @@
     pub ip: Option<Arc<str>>,
     /// (**default=`"udp"`**) Transport layer protocol that will be used to send RTP packets.
     pub transport_protocol: Option<TransportProtocol>,
-<<<<<<< HEAD
-    /// Specifies video included in output RTP stream.
-    pub video: Option<OutputVideoOptions>,
-    /// Specifies audio included in output RTP stream.
-=======
     /// Video stream configuration.
     pub video: Option<OutputVideoOptions>,
     /// Audio stream configuration.
->>>>>>> 3f9bb1ff
     pub audio: Option<OutputRtpAudioOptions>,
 }
 
@@ -38,15 +32,9 @@
 pub struct Mp4Output {
     /// Path to output MP4 file.
     pub path: String,
-<<<<<<< HEAD
-    /// Specifies video included in output MP4 file.
-    pub video: Option<OutputVideoOptions>,
-    /// Specifies audio included in output MP4 file.
-=======
     /// Video track configuration.
     pub video: Option<OutputVideoOptions>,
     /// Audio track configuration.
->>>>>>> 3f9bb1ff
     pub audio: Option<OutputMp4AudioOptions>,
 }
 
