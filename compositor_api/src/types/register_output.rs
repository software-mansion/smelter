--- conflicted
+++ resolved
@@ -83,11 +83,8 @@
     pub send_eos_when: Option<OutputEndCondition>,
     /// Video encoder options.
     pub encoder: Option<VideoEncoderOptions>,
-<<<<<<< HEAD
     /// Codec preferences list.
     pub codec_preferences: Option<Vec<VideoEncoderOptions>>,
-=======
->>>>>>> 91655702
     /// Root of a component tree/scene that should be rendered for the output.
     pub initial: Video,
 }
@@ -131,13 +128,10 @@
     pub send_eos_when: Option<OutputEndCondition>,
     /// Audio encoder options.
     pub encoder: Option<WhipAudioEncoderOptions>,
-<<<<<<< HEAD
+    /// Specifies channels configuration.
+    pub channels: Option<AudioChannels>,
     /// Audio encoder preferences list.
     pub encoder_preferences: Option<Vec<WhipAudioEncoderOptions>>,
-=======
-    /// Specifies channels configuration.
-    pub channels: Option<AudioChannels>,
->>>>>>> 91655702
     /// Initial audio mixer configuration for output.
     pub initial: Audio,
 }
