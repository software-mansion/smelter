use axum::http::HeaderValue;
use compositor_pipeline::pipeline::{
    self,
    encoder::{
        self,
        fdk_aac::AacEncoderOptions,
        ffmpeg_h264::{self},
        ffmpeg_vp8,
        opus::OpusEncoderOptions,
        AudioEncoderOptions,
    },
    output::{
        self,
        mp4::Mp4OutputOptions,
        rtmp::RtmpSenderOptions,
        whip::{AudioWhipOptions, VideoWhipOptions},
    },
};
use tracing::warn;

use super::register_output::*;
use super::util::*;
use super::*;

impl TryFrom<RtpOutput> for pipeline::RegisterOutputOptions<output::OutputOptions> {
    type Error = TypeError;

    fn try_from(request: RtpOutput) -> Result<Self, Self::Error> {
        let RtpOutput {
            port,
            ip,
            transport_protocol,
            video,
            audio,
        } = request;

        if video.is_none() && audio.is_none() {
            return Err(TypeError::new(
                "At least one of \"video\" and \"audio\" fields have to be specified.",
            ));
        }

        let (video_encoder_options, output_video_options) = maybe_video_options(video)?;
        let (audio_encoder_options, output_audio_options) = match audio {
            Some(OutputRtpAudioOptions {
                mixing_strategy,
                send_eos_when,
                encoder,
                channels,
                initial,
            }) => {
                let (audio_encoder_options, resolved_channels) = match encoder {
                    RtpAudioEncoderOptions::Opus {
                        preset,
                        sample_rate,
                        channels: channels_deprecated,
                    } => {
                        if channels_deprecated.is_some() {
                            warn!("The 'channels' field within the encoder options is deprecated and will be removed in future releases. Please use the 'channels' field in the audio options for setting the audio channels.");
                        }
                        let resolved_channels = channels
                            .or(channels_deprecated)
                            .unwrap_or(audio::AudioChannels::Stereo);

                        (
                            AudioEncoderOptions::Opus(OpusEncoderOptions {
                                channels: resolved_channels.clone().into(),
                                preset: preset.unwrap_or(OpusEncoderPreset::Voip).into(),
                                sample_rate: sample_rate.unwrap_or(48000),
                            }),
                            resolved_channels,
                        )
                    }
                };
                let output_audio_options = pipeline::OutputAudioOptions {
                    initial: initial.try_into()?,
                    end_condition: send_eos_when.unwrap_or_default().try_into()?,
                    mixing_strategy: mixing_strategy.unwrap_or(MixingStrategy::SumClip).into(),
                    channels: resolved_channels.into(),
                };

                (Some(audio_encoder_options), Some(output_audio_options))
            }
            None => (None, None),
        };

        let connection_options = match transport_protocol.unwrap_or(TransportProtocol::Udp) {
            TransportProtocol::Udp => {
                let pipeline::rtp::RequestedPort::Exact(port) = port.try_into()? else {
                    return Err(TypeError::new(
                        "Port range can not be used with UDP output stream (transport_protocol=\"udp\").",
                    ));
                };
                let Some(ip) = ip else {
                    return Err(TypeError::new(
                        "\"ip\" field is required when registering output UDP stream (transport_protocol=\"udp\").",
                    ));
                };
                output::rtp::RtpConnectionOptions::Udp {
                    port: pipeline::Port(port),
                    ip,
                }
            }
            TransportProtocol::TcpServer => {
                if ip.is_some() {
                    return Err(TypeError::new(
                        "\"ip\" field is not allowed when registering TCP server connection (transport_protocol=\"tcp_server\").",
                    ));
                }

                output::rtp::RtpConnectionOptions::TcpServer {
                    port: port.try_into()?,
                }
            }
        };

        let output_options = output::OutputOptions::Rtp(output::rtp::RtpSenderOptions {
            connection_options,
            video: video_encoder_options,
            audio: audio_encoder_options,
        });

        Ok(Self {
            output_options,
            video: output_video_options,
            audio: output_audio_options,
        })
    }
}

impl TryFrom<Mp4Output> for pipeline::RegisterOutputOptions<output::OutputOptions> {
    type Error = TypeError;

    fn try_from(request: Mp4Output) -> Result<Self, Self::Error> {
        let Mp4Output { path, video, audio } = request;

        if video.is_none() && audio.is_none() {
            return Err(TypeError::new(
                "At least one of \"video\" and \"audio\" fields have to be specified.",
            ));
        }

        let (video_encoder_options, output_video_options) = maybe_video_options(video)?;
        let (audio_encoder_options, output_audio_options) = match audio {
            Some(OutputMp4AudioOptions {
                mixing_strategy,
                send_eos_when,
                encoder,
                channels,
                initial,
            }) => {
                let (audio_encoder_options, resolved_channels) = match encoder {
                    Mp4AudioEncoderOptions::Aac {
                        sample_rate,
                        channels: channels_deprecated,
                    } => {
                        if channels_deprecated.is_some() {
                            warn!("The 'channels' field within the encoder options is deprecated and will be removed in future releases. Please use the 'channels' field in the audio options for setting the audio channels.");
                        }
                        let resolved_channels = channels
                            .or(channels_deprecated)
                            .unwrap_or(audio::AudioChannels::Stereo);
                        (
                            AudioEncoderOptions::Aac(AacEncoderOptions {
                                channels: resolved_channels.clone().into(),
                                sample_rate: sample_rate.unwrap_or(44100),
                            }),
                            resolved_channels,
                        )
                    }
                };
                let output_audio_options = pipeline::OutputAudioOptions {
                    initial: initial.try_into()?,
                    end_condition: send_eos_when.unwrap_or_default().try_into()?,
                    mixing_strategy: mixing_strategy.unwrap_or(MixingStrategy::SumClip).into(),
                    channels: resolved_channels.into(),
                };

                (Some(audio_encoder_options), Some(output_audio_options))
            }
            None => (None, None),
        };

        let output_options = output::OutputOptions::Mp4(Mp4OutputOptions {
            output_path: path.into(),
            video: video_encoder_options,
            audio: audio_encoder_options,
        });

        Ok(Self {
            output_options,
            video: output_video_options,
            audio: output_audio_options,
        })
    }
}

impl TryFrom<WhipOutput> for pipeline::RegisterOutputOptions<output::OutputOptions> {
    type Error = TypeError;

    fn try_from(request: WhipOutput) -> Result<Self, Self::Error> {
        let WhipOutput {
            endpoint_url,
            bearer_token,
            video,
            audio,
        } = request;

        if video.is_none() && audio.is_none() {
            return Err(TypeError::new(
                "At least one of \"video\" and \"audio\" fields have to be specified.",
            ));
        }

        if let Some(OutputWhipVideoOptions {
            encoder: Some(_encoder),
            ..
        }) = &video
        {
            warn!("Field 'encoder' is deprecated. The codec will now be set automatically based on WHIP negotiation; manual specification is no longer needed.")
        }

        if let Some(OutputWhipAudioOptions {
            encoder: Some(_encoder),
            ..
        }) = &audio
        {
            warn!("Field 'encoder' is deprecated. The codec will now be set automatically based on WHIP negotiation; manual specification is no longer needed.")
        }

        if let Some(token) = &bearer_token {
            if HeaderValue::from_str(format!("Bearer {token}").as_str()).is_err() {
                return Err(TypeError::new("Bearer token string is not valid. It must contain only 32-127 ASCII characters"));
            };
        }

        let (output_video_options, video_whip_options) = if let Some(options) = video {
            let output_options = pipeline::OutputVideoOptions {
                initial: options.initial.try_into()?,
                end_condition: options.send_eos_when.unwrap_or_default().try_into()?,
            };
<<<<<<< HEAD

            let codec_preferences: Vec<pipeline::encoder::VideoEncoderOptions> = options.codec_preferences.unwrap().into_iter().map(|codec| {
                match codec {
                    VideoEncoderOptions::FfmpegH264 { preset, ffmpeg_options } => {
                        pipeline::encoder::VideoEncoderOptions::H264(ffmpeg_h264::Options {
                            preset: preset.unwrap_or(H264EncoderPreset::Fast).into(),
                            resolution: options.resolution.clone().into(),
                            raw_options: ffmpeg_options.unwrap_or_default().into_iter().collect(),
                        })
                    },
                    VideoEncoderOptions::FfmpegVp8 { ffmpeg_options } => {
                        pipeline::encoder::VideoEncoderOptions::VP8(ffmpeg_vp8::Options {
                            resolution: options.resolution.clone().into(),
                            raw_options: ffmpeg_options.unwrap_or_default().into_iter().collect(),
                        })
                    }
                }
            }).collect();

            let video_whip_options = VideoWhipOptions {
                resolution: options.resolution.into(),
                codec_preferences, 
=======
            let video_whip_options = VideoWhipOptions {
                resolution: options.resolution.into(),
>>>>>>> 91655702
            };
            (Some(output_options), Some(video_whip_options))
        } else {
            (None, None)
        };

        let (output_audio_options, audio_whip_options) = match audio {
            Some(OutputWhipAudioOptions {
                mixing_strategy,
                send_eos_when,
<<<<<<< HEAD
                encoder: _,
                encoder_preferences,
=======
                encoder,
                channels,
>>>>>>> 91655702
                initial,
            }) => {
                let resolved_channels = match encoder {
                    Some(WhipAudioEncoderOptions::Opus {
                        channels: channels_deprecated,
                        ..
                    }) => {
                        if channels_deprecated.is_some() {
                            warn!("The 'channels' field within the encoder options is deprecated and will be removed in future releases. Please use the 'channels' field in the audio options for setting the audio channels.");
                        }
                        channels
                            .or(channels_deprecated)
                            .unwrap_or(audio::AudioChannels::Stereo)
                    }
                    None => channels.unwrap_or(audio::AudioChannels::Stereo),
                };
                let output_audio_options = pipeline::OutputAudioOptions {
                    initial: initial.try_into()?,
                    end_condition: send_eos_when.unwrap_or_default().try_into()?,
                    mixing_strategy: mixing_strategy.unwrap_or(MixingStrategy::SumClip).into(),
                    channels: resolved_channels.into(),
                };
                let audio_whip_options = AudioWhipOptions {}; //TODO when adding preferences
                (Some(output_audio_options), Some(audio_whip_options))
            }
            None => (None, None),
        };

        let output_options = output::OutputOptions::Whip(output::whip::WhipSenderOptions {
            endpoint_url,
            bearer_token,
            video: video_whip_options,
            audio: audio_whip_options,
        });

        Ok(Self {
            output_options,
            video: output_video_options,
            audio: output_audio_options,
        })
    }
}

impl TryFrom<RtmpClient> for pipeline::RegisterOutputOptions<output::OutputOptions> {
    type Error = TypeError;

    fn try_from(value: RtmpClient) -> Result<Self, Self::Error> {
        let RtmpClient { url, video, audio } = value;

        if video.is_none() && audio.is_none() {
            return Err(TypeError::new(
                "At least one of \"video\" and \"audio\" fields have to be specified.",
            ));
        }

        let (video_encoder_options, output_video_options) = maybe_video_options(video)?;
        let (audio_encoder_options, output_audio_options) = match audio {
            Some(OutputRtmpClientAudioOptions {
                mixing_strategy,
                send_eos_when,
                encoder,
                channels,
                initial,
            }) => {
                let (audio_encoder_options, resolved_channels) = match encoder {
                    RtmpClientAudioEncoderOptions::Aac {
                        sample_rate,
                        channels: channels_deprecated,
                    } => {
                        if channels_deprecated.is_some() {
                            warn!("The 'channels' field within the encoder options is deprecated and will be removed in future releases. Please use the 'channels' field in the audio options for setting the audio channels.");
                        }
                        let resolved_channels = channels
                            .or(channels_deprecated)
                            .unwrap_or(audio::AudioChannels::Stereo);
                        (
                            AudioEncoderOptions::Aac(AacEncoderOptions {
                                channels: resolved_channels.clone().into(),
                                sample_rate: sample_rate.unwrap_or(44100),
                            }),
                            resolved_channels,
                        )
                    }
                };
                let output_audio_options = pipeline::OutputAudioOptions {
                    initial: initial.try_into()?,
                    end_condition: send_eos_when.unwrap_or_default().try_into()?,
                    mixing_strategy: mixing_strategy.unwrap_or(MixingStrategy::SumClip).into(),
                    channels: resolved_channels.into(),
                };

                (Some(audio_encoder_options), Some(output_audio_options))
            }
            None => (None, None),
        };

        let output_options = output::OutputOptions::Rtmp(RtmpSenderOptions {
            url,
            video: video_encoder_options,
            audio: audio_encoder_options,
        });

        Ok(Self {
            output_options,
            video: output_video_options,
            audio: output_audio_options,
        })
    }
}

fn maybe_video_options(
    options: Option<OutputVideoOptions>,
) -> Result<
    (
        Option<pipeline::encoder::VideoEncoderOptions>,
        Option<pipeline::OutputVideoOptions>,
    ),
    TypeError,
> {
    let Some(options) = options else {
        return Ok((None, None));
    };

    let encoder_options = match options.encoder {
        VideoEncoderOptions::FfmpegH264 {
            preset,
            ffmpeg_options,
        } => pipeline::encoder::VideoEncoderOptions::H264(ffmpeg_h264::Options {
            preset: preset.unwrap_or(H264EncoderPreset::Fast).into(),
            resolution: options.resolution.into(),
            raw_options: ffmpeg_options.unwrap_or_default().into_iter().collect(),
        }),
        VideoEncoderOptions::FfmpegVp8 { ffmpeg_options } => {
            pipeline::encoder::VideoEncoderOptions::VP8(ffmpeg_vp8::Options {
                resolution: options.resolution.into(),
                raw_options: ffmpeg_options.unwrap_or_default().into_iter().collect(),
            })
        }
    };

    let output_options = pipeline::OutputVideoOptions {
        initial: options.initial.try_into()?,
        end_condition: options.send_eos_when.unwrap_or_default().try_into()?,
    };

    Ok((Some(encoder_options), Some(output_options)))
}

<<<<<<< HEAD
impl From<Mp4AudioEncoderOptions> for pipeline::encoder::AudioEncoderOptions {
    fn from(value: Mp4AudioEncoderOptions) -> Self {
        match value {
            Mp4AudioEncoderOptions::Aac {
                channels,
                sample_rate,
            } => AudioEncoderOptions::Aac(AacEncoderOptions {
                channels: channels.into(),
                sample_rate: sample_rate.unwrap_or(44100),
            }),
        }
    }
}

impl From<RtmpClientAudioEncoderOptions> for pipeline::encoder::AudioEncoderOptions {
    fn from(value: RtmpClientAudioEncoderOptions) -> Self {
        match value {
            RtmpClientAudioEncoderOptions::Aac {
                channels,
                sample_rate,
            } => AudioEncoderOptions::Aac(AacEncoderOptions {
                channels: channels.into(),
                sample_rate: sample_rate.unwrap_or(44100),
            }),
        }
    }
}

impl From<RtpAudioEncoderOptions> for pipeline::encoder::AudioEncoderOptions {
    fn from(value: RtpAudioEncoderOptions) -> Self {
        match value {
            RtpAudioEncoderOptions::Opus {
                channels,
                preset,
                sample_rate,
            } => AudioEncoderOptions::Opus(encoder::opus::OpusEncoderOptions {
                channels: channels.into(),
                preset: preset.unwrap_or(OpusEncoderPreset::Voip).into(),
                sample_rate: sample_rate.unwrap_or(48000),
            }),
        }
    }
}

impl From<WhipAudioEncoderOptions> for pipeline::encoder::AudioEncoderOptions {
    fn from(value: WhipAudioEncoderOptions) -> Self {
        match value {
            WhipAudioEncoderOptions::Opus {
                channels,
                preset,
                sample_rate,
            } => AudioEncoderOptions::Opus(encoder::opus::OpusEncoderOptions {
                channels: channels.into(),
                preset: preset.unwrap_or(OpusEncoderPreset::Voip).into(),
                sample_rate: sample_rate.unwrap_or(48000),
            }),
        }
    }
}

=======
>>>>>>> 91655702
impl TryFrom<OutputEndCondition> for pipeline::PipelineOutputEndCondition {
    type Error = TypeError;

    fn try_from(value: OutputEndCondition) -> Result<Self, Self::Error> {
        match value {
            OutputEndCondition {
                any_of: Some(any_of),
                all_of: None,
                any_input: None,
                all_inputs: None,
            } => Ok(pipeline::PipelineOutputEndCondition::AnyOf(
                any_of.into_iter().map(Into::into).collect(),
            )),
            OutputEndCondition {
                any_of: None,
                all_of: Some(all_of),
                any_input: None,
                all_inputs: None,
            } => Ok(pipeline::PipelineOutputEndCondition::AllOf(
                all_of.into_iter().map(Into::into).collect(),
            )),
            OutputEndCondition {
                any_of: None,
                all_of: None,
                any_input: Some(true),
                all_inputs: None,
            } => Ok(pipeline::PipelineOutputEndCondition::AnyInput),
            OutputEndCondition {
                any_of: None,
                all_of: None,
                any_input: None,
                all_inputs: Some(true),
            } => Ok(pipeline::PipelineOutputEndCondition::AllInputs),
            OutputEndCondition {
                any_of: None,
                all_of: None,
                any_input: None | Some(false),
                all_inputs: None | Some(false),
            } => Ok(pipeline::PipelineOutputEndCondition::Never),
            _ => Err(TypeError::new(
                "Only one of \"any_of, all_of, any_input or all_inputs\" is allowed.",
            )),
        }
    }
}

impl From<H264EncoderPreset> for encoder::ffmpeg_h264::EncoderPreset {
    fn from(value: H264EncoderPreset) -> Self {
        match value {
            H264EncoderPreset::Ultrafast => ffmpeg_h264::EncoderPreset::Ultrafast,
            H264EncoderPreset::Superfast => ffmpeg_h264::EncoderPreset::Superfast,
            H264EncoderPreset::Veryfast => ffmpeg_h264::EncoderPreset::Veryfast,
            H264EncoderPreset::Faster => ffmpeg_h264::EncoderPreset::Faster,
            H264EncoderPreset::Fast => ffmpeg_h264::EncoderPreset::Fast,
            H264EncoderPreset::Medium => ffmpeg_h264::EncoderPreset::Medium,
            H264EncoderPreset::Slow => ffmpeg_h264::EncoderPreset::Slow,
            H264EncoderPreset::Slower => ffmpeg_h264::EncoderPreset::Slower,
            H264EncoderPreset::Veryslow => ffmpeg_h264::EncoderPreset::Veryslow,
            H264EncoderPreset::Placebo => ffmpeg_h264::EncoderPreset::Placebo,
        }
    }
}

impl From<OpusEncoderPreset> for encoder::AudioEncoderPreset {
    fn from(value: OpusEncoderPreset) -> Self {
        match value {
            OpusEncoderPreset::Quality => encoder::AudioEncoderPreset::Quality,
            OpusEncoderPreset::Voip => encoder::AudioEncoderPreset::Voip,
            OpusEncoderPreset::LowestLatency => encoder::AudioEncoderPreset::LowestLatency,
        }
    }
}<|MERGE_RESOLUTION|>--- conflicted
+++ resolved
@@ -239,33 +239,32 @@
                 initial: options.initial.try_into()?,
                 end_condition: options.send_eos_when.unwrap_or_default().try_into()?,
             };
-<<<<<<< HEAD
-
-            let codec_preferences: Vec<pipeline::encoder::VideoEncoderOptions> = options.codec_preferences.unwrap().into_iter().map(|codec| {
-                match codec {
-                    VideoEncoderOptions::FfmpegH264 { preset, ffmpeg_options } => {
-                        pipeline::encoder::VideoEncoderOptions::H264(ffmpeg_h264::Options {
-                            preset: preset.unwrap_or(H264EncoderPreset::Fast).into(),
-                            resolution: options.resolution.clone().into(),
-                            raw_options: ffmpeg_options.unwrap_or_default().into_iter().collect(),
-                        })
-                    },
+
+            let codec_preferences: Vec<pipeline::encoder::VideoEncoderOptions> = options
+                .codec_preferences
+                .unwrap()
+                .into_iter()
+                .map(|codec| match codec {
+                    VideoEncoderOptions::FfmpegH264 {
+                        preset,
+                        ffmpeg_options,
+                    } => pipeline::encoder::VideoEncoderOptions::H264(ffmpeg_h264::Options {
+                        preset: preset.unwrap_or(H264EncoderPreset::Fast).into(),
+                        resolution: options.resolution.clone().into(),
+                        raw_options: ffmpeg_options.unwrap_or_default().into_iter().collect(),
+                    }),
                     VideoEncoderOptions::FfmpegVp8 { ffmpeg_options } => {
                         pipeline::encoder::VideoEncoderOptions::VP8(ffmpeg_vp8::Options {
                             resolution: options.resolution.clone().into(),
                             raw_options: ffmpeg_options.unwrap_or_default().into_iter().collect(),
                         })
                     }
-                }
-            }).collect();
+                })
+                .collect();
 
             let video_whip_options = VideoWhipOptions {
                 resolution: options.resolution.into(),
-                codec_preferences, 
-=======
-            let video_whip_options = VideoWhipOptions {
-                resolution: options.resolution.into(),
->>>>>>> 91655702
+                codec_preferences,
             };
             (Some(output_options), Some(video_whip_options))
         } else {
@@ -276,13 +275,9 @@
             Some(OutputWhipAudioOptions {
                 mixing_strategy,
                 send_eos_when,
-<<<<<<< HEAD
-                encoder: _,
-                encoder_preferences,
-=======
                 encoder,
                 channels,
->>>>>>> 91655702
+                encoder_preferences,
                 initial,
             }) => {
                 let resolved_channels = match encoder {
@@ -431,69 +426,6 @@
     Ok((Some(encoder_options), Some(output_options)))
 }
 
-<<<<<<< HEAD
-impl From<Mp4AudioEncoderOptions> for pipeline::encoder::AudioEncoderOptions {
-    fn from(value: Mp4AudioEncoderOptions) -> Self {
-        match value {
-            Mp4AudioEncoderOptions::Aac {
-                channels,
-                sample_rate,
-            } => AudioEncoderOptions::Aac(AacEncoderOptions {
-                channels: channels.into(),
-                sample_rate: sample_rate.unwrap_or(44100),
-            }),
-        }
-    }
-}
-
-impl From<RtmpClientAudioEncoderOptions> for pipeline::encoder::AudioEncoderOptions {
-    fn from(value: RtmpClientAudioEncoderOptions) -> Self {
-        match value {
-            RtmpClientAudioEncoderOptions::Aac {
-                channels,
-                sample_rate,
-            } => AudioEncoderOptions::Aac(AacEncoderOptions {
-                channels: channels.into(),
-                sample_rate: sample_rate.unwrap_or(44100),
-            }),
-        }
-    }
-}
-
-impl From<RtpAudioEncoderOptions> for pipeline::encoder::AudioEncoderOptions {
-    fn from(value: RtpAudioEncoderOptions) -> Self {
-        match value {
-            RtpAudioEncoderOptions::Opus {
-                channels,
-                preset,
-                sample_rate,
-            } => AudioEncoderOptions::Opus(encoder::opus::OpusEncoderOptions {
-                channels: channels.into(),
-                preset: preset.unwrap_or(OpusEncoderPreset::Voip).into(),
-                sample_rate: sample_rate.unwrap_or(48000),
-            }),
-        }
-    }
-}
-
-impl From<WhipAudioEncoderOptions> for pipeline::encoder::AudioEncoderOptions {
-    fn from(value: WhipAudioEncoderOptions) -> Self {
-        match value {
-            WhipAudioEncoderOptions::Opus {
-                channels,
-                preset,
-                sample_rate,
-            } => AudioEncoderOptions::Opus(encoder::opus::OpusEncoderOptions {
-                channels: channels.into(),
-                preset: preset.unwrap_or(OpusEncoderPreset::Voip).into(),
-                sample_rate: sample_rate.unwrap_or(48000),
-            }),
-        }
-    }
-}
-
-=======
->>>>>>> 91655702
 impl TryFrom<OutputEndCondition> for pipeline::PipelineOutputEndCondition {
     type Error = TypeError;
 
