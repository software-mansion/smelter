use axum::http::HeaderValue;
use compositor_pipeline::{
    audio_mixer::AudioChannels,
    pipeline::{
        self,
<<<<<<< HEAD
        encoder::{
            self,
            fdk_aac::AacEncoderOptions,
            ffmpeg_h264::{self},
            ffmpeg_vp8, AudioEncoderOptions,
        },
        output::{
            self,
            mp4::{Mp4AudioTrack, Mp4OutputOptions, Mp4VideoTrack}, whip::WhipVideoOptions,
        },
=======
        fdk_aac::AacEncoderOptions,
        ffmpeg_h264::{self},
        ffmpeg_vp8, AudioEncoderOptions,
    },
    output::{
        self,
        mp4::{Mp4AudioTrack, Mp4OutputOptions, Mp4VideoTrack},
        rtmp::{RtmpAudioTrack, RtmpSenderOptions, RtmpVideoTrack},
        whip::WhipAudioOptions,
>>>>>>> d0fb498e
    },
};
use tracing::warn;

use super::register_output::*;
use super::util::*;
use super::*;

impl TryFrom<RtpOutput> for pipeline::RegisterOutputOptions<output::OutputOptions> {
    type Error = TypeError;

    fn try_from(request: RtpOutput) -> Result<Self, Self::Error> {
        let RtpOutput {
            port,
            ip,
            transport_protocol,
            video,
            audio,
        } = request;

        if video.is_none() && audio.is_none() {
            return Err(TypeError::new(
                "At least one of \"video\" and \"audio\" fields have to be specified.",
            ));
        }
        let video_codec = video.as_ref().map(|v| match v.encoder {
            VideoEncoderOptions::FfmpegH264 { .. } => pipeline::VideoCodec::H264,
            VideoEncoderOptions::FfmpegVp8 { .. } => pipeline::VideoCodec::VP8,
        });
        let audio_codec = audio.as_ref().map(|a| match a.encoder {
            RtpAudioEncoderOptions::Opus { .. } => pipeline::AudioCodec::Opus,
        });

        let (video_encoder_options, output_video_options) = maybe_video_options(video)?;
        let (audio_encoder_options, output_audio_options) = match audio {
            Some(OutputRtpAudioOptions {
                mixing_strategy,
                send_eos_when,
                encoder,
                initial,
            }) => {
                let audio_encoder_options: AudioEncoderOptions = encoder.into();
                let output_audio_options = pipeline::OutputAudioOptions {
                    initial: initial.try_into()?,
                    end_condition: send_eos_when.unwrap_or_default().try_into()?,
                    mixing_strategy: mixing_strategy.unwrap_or(MixingStrategy::SumClip).into(),
                    channels: audio_encoder_options.channels(),
                };

                (Some(audio_encoder_options), Some(output_audio_options))
            }
            None => (None, None),
        };

        let connection_options = match transport_protocol.unwrap_or(TransportProtocol::Udp) {
            TransportProtocol::Udp => {
                let pipeline::rtp::RequestedPort::Exact(port) = port.try_into()? else {
                    return Err(TypeError::new(
                        "Port range can not be used with UDP output stream (transport_protocol=\"udp\").",
                    ));
                };
                let Some(ip) = ip else {
                    return Err(TypeError::new(
                        "\"ip\" field is required when registering output UDP stream (transport_protocol=\"udp\").",
                    ));
                };
                output::rtp::RtpConnectionOptions::Udp {
                    port: pipeline::Port(port),
                    ip,
                }
            }
            TransportProtocol::TcpServer => {
                if ip.is_some() {
                    return Err(TypeError::new(
                        "\"ip\" field is not allowed when registering TCP server connection (transport_protocol=\"tcp_server\").",
                    ));
                }

                output::rtp::RtpConnectionOptions::TcpServer {
                    port: port.try_into()?,
                }
            }
        };

        let output_options = output::OutputOptions {
            output_protocol: output::OutputProtocolOptions::Rtp(output::rtp::RtpSenderOptions {
                connection_options,
                video: video_codec,
                audio: audio_codec,
            }),
            video: video_encoder_options,
            audio: audio_encoder_options,
        };

        Ok(Self {
            output_options,
            video: output_video_options,
            audio: output_audio_options,
        })
    }
}

impl TryFrom<Mp4Output> for pipeline::RegisterOutputOptions<output::OutputOptions> {
    type Error = TypeError;

    fn try_from(request: Mp4Output) -> Result<Self, Self::Error> {
        let Mp4Output { path, video, audio } = request;

        if video.is_none() && audio.is_none() {
            return Err(TypeError::new(
                "At least one of \"video\" and \"audio\" fields have to be specified.",
            ));
        }

        let mp4_video = video
            .as_ref()
            .map(|v| match v.encoder {
                VideoEncoderOptions::FfmpegH264 { .. } => Ok(Mp4VideoTrack {
                    codec: pipeline::VideoCodec::H264,
                    width: v.resolution.width as u32,
                    height: v.resolution.height as u32,
                }),
                VideoEncoderOptions::FfmpegVp8 { .. } => {
                    Err(TypeError::new("MP4 VP8 output not supported"))
                }
            })
            .transpose()?;
        let mp4_audio = audio.as_ref().map(|a| match &a.encoder {
            Mp4AudioEncoderOptions::Aac {
                channels,
                sample_rate,
            } => Mp4AudioTrack {
                channels: channels.clone().into(),
                sample_rate: sample_rate.unwrap_or(44100),
            },
        });

        let (video_encoder_options, output_video_options) = maybe_video_options(video)?;
        let (audio_encoder_options, output_audio_options) = match audio {
            Some(OutputMp4AudioOptions {
                mixing_strategy,
                send_eos_when,
                encoder,
                initial,
            }) => {
                let audio_encoder_options: AudioEncoderOptions = encoder.into();
                let output_audio_options = pipeline::OutputAudioOptions {
                    initial: initial.try_into()?,
                    end_condition: send_eos_when.unwrap_or_default().try_into()?,
                    mixing_strategy: mixing_strategy.unwrap_or(MixingStrategy::SumClip).into(),
                    channels: audio_encoder_options.channels(),
                };

                (Some(audio_encoder_options), Some(output_audio_options))
            }
            None => (None, None),
        };

        let output_options = output::OutputOptions {
            output_protocol: output::OutputProtocolOptions::Mp4(Mp4OutputOptions {
                output_path: path.into(),
                video: mp4_video,
                audio: mp4_audio,
            }),
            video: video_encoder_options,
            audio: audio_encoder_options,
        };

        Ok(Self {
            output_options,
            video: output_video_options,
            audio: output_audio_options,
        })
    }
}

impl TryFrom<WhipOutput> for pipeline::RegisterOutputOptions<output::OutputOptions> {
    type Error = TypeError;

    fn try_from(request: WhipOutput) -> Result<Self, Self::Error> {
        let WhipOutput {
            endpoint_url,
            bearer_token,
            video,
            audio,
        } = request;

        if video.is_none() && audio.is_none() {
            return Err(TypeError::new(
                "At least one of \"video\" and \"audio\" fields have to be specified.",
            ));
        }
<<<<<<< HEAD

        video.as_ref()
            .filter(|v| v.encoder.is_some())
            .map(|_| warn!("Field 'video' is deprecated. The codec will now be set automatically based on WHIP negotiation; manual specification is no longer needed."));

        audio.as_ref()
            .filter(|a| a.encoder.is_some())
            .map(|_| warn!("Field 'audio' is deprecated. The codec will now be set automatically based on WHIP negotiation; manual specification is no longer needed."));
=======
        let video_codec = video
            .as_ref()
            .map(|v| match v.encoder {
                VideoEncoderOptions::FfmpegH264 { .. } => Ok(pipeline::VideoCodec::H264),
                VideoEncoderOptions::FfmpegVp8 { .. } => {
                    Err(TypeError::new("WHIP VP8 output not implemented"))
                }
            })
            .transpose()?;
        let audio_options = audio.as_ref().map(|a| match &a.encoder {
            WhipAudioEncoderOptions::Opus {
                channels,
                preset: _,
                sample_rate: _,
            } => WhipAudioOptions {
                codec: pipeline::AudioCodec::Opus,
                channels: match channels {
                    audio::AudioChannels::Mono => {
                        compositor_pipeline::audio_mixer::AudioChannels::Mono
                    }
                    audio::AudioChannels::Stereo => {
                        compositor_pipeline::audio_mixer::AudioChannels::Stereo
                    }
                },
            },
        });
>>>>>>> d0fb498e

        if let Some(token) = &bearer_token {
            if HeaderValue::from_str(format!("Bearer {token}").as_str()).is_err() {
                return Err(TypeError::new("Bearer token string is not valid. It must contain only 32-127 ASCII characters"));
            };
        }


        let output_video_options = maybe_whip_video_options(video)?;
        let output_audio_options = match audio {
            Some(OutputWhipAudioOptions {
                mixing_strategy,
                send_eos_when,
                encoder: _,
                initial,
            }) => {
                let output_audio_options = pipeline::OutputAudioOptions {
                    initial: initial.try_into()?,
                    end_condition: send_eos_when.unwrap_or_default().try_into()?,
                    mixing_strategy: mixing_strategy.unwrap_or(MixingStrategy::SumClip).into(),
                    channels: AudioChannels::Stereo, // hardcoded just temporarly, TODO when adding preferences
                };

                Some(output_audio_options)
            }
            None => None,
        };

        let output_options = output::OutputOptions {
            output_protocol: output::OutputProtocolOptions::Whip(output::whip::WhipSenderOptions {
                endpoint_url,
                bearer_token,
                video: None,
                audio: None,
            }),
            video: None,
            audio: None,
        };

        Ok(Self {
            output_options,
            video: output_video_options,
            audio: output_audio_options,
        })
    }
}

impl TryFrom<RtmpClient> for pipeline::RegisterOutputOptions<output::OutputOptions> {
    type Error = TypeError;

    fn try_from(value: RtmpClient) -> Result<Self, Self::Error> {
        let RtmpClient { url, video, audio } = value;

        if video.is_none() && audio.is_none() {
            return Err(TypeError::new(
                "At least one of \"video\" and \"audio\" fields have to be specified.",
            ));
        }

        let rtmp_video = video
            .as_ref()
            .map(|v| match v.encoder {
                VideoEncoderOptions::FfmpegH264 { .. } => Ok(RtmpVideoTrack {
                    width: v.resolution.width as u32,
                    height: v.resolution.height as u32,
                }),
                VideoEncoderOptions::FfmpegVp8 { .. } => {
                    Err(TypeError::new("RTMP output does not support VP8 codec"))
                }
            })
            .transpose()?;
        let rtmp_audio = audio.as_ref().map(|a| match &a.encoder {
            RtmpClientAudioEncoderOptions::Aac {
                channels,
                sample_rate,
            } => RtmpAudioTrack {
                channels: channels.clone().into(),
                sample_rate: sample_rate.unwrap_or(48000),
            },
        });

        let (video_encoder_options, output_video_options) = maybe_video_options(video)?;
        let (audio_encoder_options, output_audio_options) = match audio {
            Some(OutputRtmpClientAudioOptions {
                mixing_strategy,
                send_eos_when,
                encoder,
                initial,
            }) => {
                let audio_encoder_options: AudioEncoderOptions = encoder.into();
                let output_audio_options = pipeline::OutputAudioOptions {
                    initial: initial.try_into()?,
                    end_condition: send_eos_when.unwrap_or_default().try_into()?,
                    mixing_strategy: mixing_strategy.unwrap_or(MixingStrategy::SumClip).into(),
                    channels: audio_encoder_options.channels(),
                };

                (Some(audio_encoder_options), Some(output_audio_options))
            }
            None => (None, None),
        };

        let output_options = output::OutputOptions {
            output_protocol: output::OutputProtocolOptions::Rtmp(RtmpSenderOptions {
                url,
                video: rtmp_video,
                audio: rtmp_audio,
            }),
            video: video_encoder_options,
            audio: audio_encoder_options,
        };

        Ok(Self {
            output_options,
            video: output_video_options,
            audio: output_audio_options,
        })
    }
}

fn maybe_video_options(
    options: Option<OutputVideoOptions>,
) -> Result<
    (
        Option<pipeline::encoder::VideoEncoderOptions>,
        Option<pipeline::OutputVideoOptions>,
    ),
    TypeError,
> {
    let Some(options) = options else {
        return Ok((None, None));
    };

    let encoder_options = match options.encoder {
        VideoEncoderOptions::FfmpegH264 {
            preset,
            ffmpeg_options,
        } => pipeline::encoder::VideoEncoderOptions::H264(ffmpeg_h264::Options {
            preset: preset.unwrap_or(H264EncoderPreset::Fast).into(),
            resolution: options.resolution.into(),
            raw_options: ffmpeg_options.unwrap_or_default().into_iter().collect(),
        }),
        VideoEncoderOptions::FfmpegVp8 { ffmpeg_options } => {
            pipeline::encoder::VideoEncoderOptions::VP8(ffmpeg_vp8::Options {
                resolution: options.resolution.into(),
                raw_options: ffmpeg_options.unwrap_or_default().into_iter().collect(),
            })
        }
    };

    let output_options = pipeline::OutputVideoOptions {
        initial: options.initial.try_into()?,
        end_condition: options.send_eos_when.unwrap_or_default().try_into()?,
    };

    Ok((Some(encoder_options), Some(output_options)))
}

fn maybe_whip_video_options(
    options: Option<OutputWhipVideoOptions>,
) -> Result<Option<pipeline::OutputVideoOptions>, TypeError> {
    let Some(options) = options else {
        return Ok(None);
    };

    let output_options = pipeline::OutputVideoOptions {
        initial: options.initial.try_into()?,
        end_condition: options.send_eos_when.unwrap_or_default().try_into()?,
    };

    Ok(Some(output_options))
}

impl From<Mp4AudioEncoderOptions> for pipeline::encoder::AudioEncoderOptions {
    fn from(value: Mp4AudioEncoderOptions) -> Self {
        match value {
            Mp4AudioEncoderOptions::Aac {
                channels,
                sample_rate,
            } => AudioEncoderOptions::Aac(AacEncoderOptions {
                channels: channels.into(),
                sample_rate: sample_rate.unwrap_or(44100),
            }),
        }
    }
}

impl From<RtmpClientAudioEncoderOptions> for pipeline::encoder::AudioEncoderOptions {
    fn from(value: RtmpClientAudioEncoderOptions) -> Self {
        match value {
            RtmpClientAudioEncoderOptions::Aac {
                channels,
                sample_rate,
            } => AudioEncoderOptions::Aac(AacEncoderOptions {
                channels: channels.into(),
                sample_rate: sample_rate.unwrap_or(44100),
            }),
        }
    }
}

impl From<RtpAudioEncoderOptions> for pipeline::encoder::AudioEncoderOptions {
    fn from(value: RtpAudioEncoderOptions) -> Self {
        match value {
            RtpAudioEncoderOptions::Opus {
                channels,
                preset,
                sample_rate,
            } => AudioEncoderOptions::Opus(encoder::opus::OpusEncoderOptions {
                channels: channels.into(),
                preset: preset.unwrap_or(OpusEncoderPreset::Voip).into(),
                sample_rate: sample_rate.unwrap_or(48000),
            }),
        }
    }
}

impl From<WhipAudioEncoderOptions> for pipeline::encoder::AudioEncoderOptions {
    fn from(value: WhipAudioEncoderOptions) -> Self {
        match value {
            WhipAudioEncoderOptions::Opus {
                channels,
                preset,
                sample_rate,
            } => AudioEncoderOptions::Opus(encoder::opus::OpusEncoderOptions {
                channels: channels.into(),
                preset: preset.unwrap_or(OpusEncoderPreset::Voip).into(),
                sample_rate: sample_rate.unwrap_or(48000),
            }),
        }
    }
}

impl TryFrom<OutputEndCondition> for pipeline::PipelineOutputEndCondition {
    type Error = TypeError;

    fn try_from(value: OutputEndCondition) -> Result<Self, Self::Error> {
        match value {
            OutputEndCondition {
                any_of: Some(any_of),
                all_of: None,
                any_input: None,
                all_inputs: None,
            } => Ok(pipeline::PipelineOutputEndCondition::AnyOf(
                any_of.into_iter().map(Into::into).collect(),
            )),
            OutputEndCondition {
                any_of: None,
                all_of: Some(all_of),
                any_input: None,
                all_inputs: None,
            } => Ok(pipeline::PipelineOutputEndCondition::AllOf(
                all_of.into_iter().map(Into::into).collect(),
            )),
            OutputEndCondition {
                any_of: None,
                all_of: None,
                any_input: Some(true),
                all_inputs: None,
            } => Ok(pipeline::PipelineOutputEndCondition::AnyInput),
            OutputEndCondition {
                any_of: None,
                all_of: None,
                any_input: None,
                all_inputs: Some(true),
            } => Ok(pipeline::PipelineOutputEndCondition::AllInputs),
            OutputEndCondition {
                any_of: None,
                all_of: None,
                any_input: None | Some(false),
                all_inputs: None | Some(false),
            } => Ok(pipeline::PipelineOutputEndCondition::Never),
            _ => Err(TypeError::new(
                "Only one of \"any_of, all_of, any_input or all_inputs\" is allowed.",
            )),
        }
    }
}

impl From<H264EncoderPreset> for encoder::ffmpeg_h264::EncoderPreset {
    fn from(value: H264EncoderPreset) -> Self {
        match value {
            H264EncoderPreset::Ultrafast => ffmpeg_h264::EncoderPreset::Ultrafast,
            H264EncoderPreset::Superfast => ffmpeg_h264::EncoderPreset::Superfast,
            H264EncoderPreset::Veryfast => ffmpeg_h264::EncoderPreset::Veryfast,
            H264EncoderPreset::Faster => ffmpeg_h264::EncoderPreset::Faster,
            H264EncoderPreset::Fast => ffmpeg_h264::EncoderPreset::Fast,
            H264EncoderPreset::Medium => ffmpeg_h264::EncoderPreset::Medium,
            H264EncoderPreset::Slow => ffmpeg_h264::EncoderPreset::Slow,
            H264EncoderPreset::Slower => ffmpeg_h264::EncoderPreset::Slower,
            H264EncoderPreset::Veryslow => ffmpeg_h264::EncoderPreset::Veryslow,
            H264EncoderPreset::Placebo => ffmpeg_h264::EncoderPreset::Placebo,
        }
    }
}

impl From<OpusEncoderPreset> for encoder::AudioEncoderPreset {
    fn from(value: OpusEncoderPreset) -> Self {
        match value {
            OpusEncoderPreset::Quality => encoder::AudioEncoderPreset::Quality,
            OpusEncoderPreset::Voip => encoder::AudioEncoderPreset::Voip,
            OpusEncoderPreset::LowestLatency => encoder::AudioEncoderPreset::LowestLatency,
        }
    }
}<|MERGE_RESOLUTION|>--- conflicted
+++ resolved
@@ -1,32 +1,16 @@
 use axum::http::HeaderValue;
-use compositor_pipeline::{
-    audio_mixer::AudioChannels,
-    pipeline::{
-        self,
-<<<<<<< HEAD
-        encoder::{
-            self,
-            fdk_aac::AacEncoderOptions,
-            ffmpeg_h264::{self},
-            ffmpeg_vp8, AudioEncoderOptions,
-        },
-        output::{
-            self,
-            mp4::{Mp4AudioTrack, Mp4OutputOptions, Mp4VideoTrack}, whip::WhipVideoOptions,
-        },
-=======
-        fdk_aac::AacEncoderOptions,
-        ffmpeg_h264::{self},
-        ffmpeg_vp8, AudioEncoderOptions,
+use compositor_pipeline::{audio_mixer::AudioChannels, pipeline::{
+    self,
+    encoder::{
+        self, fdk_aac::AacEncoderOptions, ffmpeg_h264::{self}, ffmpeg_vp8, AudioEncoderOptions
     },
     output::{
         self,
         mp4::{Mp4AudioTrack, Mp4OutputOptions, Mp4VideoTrack},
         rtmp::{RtmpAudioTrack, RtmpSenderOptions, RtmpVideoTrack},
-        whip::WhipAudioOptions,
->>>>>>> d0fb498e
+        whip::WhipVideoOptions,
     },
-};
+}};
 use tracing::warn;
 
 use super::register_output::*;
@@ -217,7 +201,6 @@
                 "At least one of \"video\" and \"audio\" fields have to be specified.",
             ));
         }
-<<<<<<< HEAD
 
         video.as_ref()
             .filter(|v| v.encoder.is_some())
@@ -226,41 +209,12 @@
         audio.as_ref()
             .filter(|a| a.encoder.is_some())
             .map(|_| warn!("Field 'audio' is deprecated. The codec will now be set automatically based on WHIP negotiation; manual specification is no longer needed."));
-=======
-        let video_codec = video
-            .as_ref()
-            .map(|v| match v.encoder {
-                VideoEncoderOptions::FfmpegH264 { .. } => Ok(pipeline::VideoCodec::H264),
-                VideoEncoderOptions::FfmpegVp8 { .. } => {
-                    Err(TypeError::new("WHIP VP8 output not implemented"))
-                }
-            })
-            .transpose()?;
-        let audio_options = audio.as_ref().map(|a| match &a.encoder {
-            WhipAudioEncoderOptions::Opus {
-                channels,
-                preset: _,
-                sample_rate: _,
-            } => WhipAudioOptions {
-                codec: pipeline::AudioCodec::Opus,
-                channels: match channels {
-                    audio::AudioChannels::Mono => {
-                        compositor_pipeline::audio_mixer::AudioChannels::Mono
-                    }
-                    audio::AudioChannels::Stereo => {
-                        compositor_pipeline::audio_mixer::AudioChannels::Stereo
-                    }
-                },
-            },
-        });
->>>>>>> d0fb498e
 
         if let Some(token) = &bearer_token {
             if HeaderValue::from_str(format!("Bearer {token}").as_str()).is_err() {
                 return Err(TypeError::new("Bearer token string is not valid. It must contain only 32-127 ASCII characters"));
             };
         }
-
 
         let output_video_options = maybe_whip_video_options(video)?;
         let output_audio_options = match audio {
