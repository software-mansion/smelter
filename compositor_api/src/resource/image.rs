--- conflicted
+++ resolved
@@ -59,15 +59,7 @@
                 src: from_url_or_path(url, path)?,
                 image_type: image::ImageType::Jpeg,
             },
-<<<<<<< HEAD
-            ImageSpec::Svg {
-                url,
-                path,
-                resolution: _resolution,
-            } => image::ImageSpec {
-=======
             ImageSpec::Svg { url, path, .. } => image::ImageSpec {
->>>>>>> af43e866
                 src: from_url_or_path(url, path)?,
                 image_type: image::ImageType::Svg,
             },
