--- conflicted
+++ resolved
@@ -160,11 +160,8 @@
         queue_options: QueueOptions {
             ahead_of_time_processing,
             output_framerate: framerate,
-<<<<<<< HEAD
             output_sample_rate,
-=======
             run_late_scheduled_events,
->>>>>>> 4586fe45
         },
         stream_fallback_timeout,
         force_gpu,
