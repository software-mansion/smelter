--- conflicted
+++ resolved
@@ -15,10 +15,6 @@
 #[serde(untagged)]
 pub enum Response {
     Ok {},
-<<<<<<< HEAD
-    RegisteredPort { port: u16 },
-    BearerToken { token: String },
-=======
     RegisteredPort {
         port: Option<u16>,
     },
@@ -26,7 +22,9 @@
         video_duration_ms: Option<u64>,
         audio_duration_ms: Option<u64>,
     },
->>>>>>> 97405df0
+    BearerToken {
+        bearer_token: String,
+    },
 }
 
 impl IntoResponse for Response {
@@ -70,13 +68,9 @@
             wgpu_features: required_wgpu_features,
             wgpu_ctx: None,
             load_system_fonts: Some(true),
-<<<<<<< HEAD
             start_whip_whep,
             whip_whep_server_port,
-            tokio_rt: runtime,
-=======
             tokio_rt: Some(runtime),
->>>>>>> 97405df0
         })?;
         Ok((
             ApiState {
