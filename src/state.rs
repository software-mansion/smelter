--- conflicted
+++ resolved
@@ -53,12 +53,9 @@
             output_sample_rate,
             stun_servers,
             required_wgpu_features,
-<<<<<<< HEAD
+            load_system_fonts,
             start_whip_whep,
             whip_whep_server_port,
-=======
-            load_system_fonts,
->>>>>>> c030d0f1
             ..
         } = config.clone();
         let (pipeline, event_loop) = Pipeline::new(pipeline::Options {
@@ -71,13 +68,9 @@
             stun_servers,
             wgpu_features: required_wgpu_features,
             wgpu_ctx: None,
-<<<<<<< HEAD
-            load_system_fonts: Some(true),
+            load_system_fonts: Some(load_system_fonts),
             start_whip_whep,
             whip_whep_server_port: Some(whip_whep_server_port),
-=======
-            load_system_fonts: Some(load_system_fonts),
->>>>>>> c030d0f1
             tokio_rt: Some(runtime),
         })?;
         Ok((
