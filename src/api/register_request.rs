--- conflicted
+++ resolved
@@ -58,11 +58,6 @@
 }
 
 fn register_output(api: &mut Api, request: RegisterOutputRequest) -> Result<(), ApiError> {
-<<<<<<< HEAD
-    let ip = request.ip.clone();
-    let port = request.port;
-    api.pipeline.with_outputs(|mut iter| {
-=======
     let RegisterOutputRequest {
         output_id,
         port,
@@ -71,11 +66,9 @@
     } = request.clone();
 
     api.pipeline().with_outputs(|mut iter| {
->>>>>>> 45b46bde
         if let Some((node_id, _)) = iter.find(|(_, output)| match &output.output {
             pipeline::output::Output::Rtp(rtp) => rtp.port == port && rtp.ip == ip,
         }) {
-            let output_id = request.output_id.clone();
             return Err(ApiError::new(
                 "PORT_AND_IP_ALREADY_IN_USE",
                 format!("Failed to register output stream \"{output_id}\". Combination of port {port} and IP {ip} is already used by node \"{node_id}\""),
@@ -84,15 +77,10 @@
         };
         Ok(())
     })?;
-<<<<<<< HEAD
-    api.pipeline.register_output(request.try_into()?)?;
-=======
 
-    let (output_id, options, initial_scene) = request.try_into()?;
-
-    api.pipeline()
-        .register_output(output_id, options, initial_scene)?;
->>>>>>> 45b46bde
-
+    api.pipeline
+        .lock()
+        .unwrap()
+        .register_output(request.try_into()?)?;
     Ok(())
 }