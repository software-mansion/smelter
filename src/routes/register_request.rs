--- conflicted
+++ resolved
@@ -11,11 +11,7 @@
     error::ApiError,
     types::{
         DeckLink, ImageSpec, InputId, Mp4Input, Mp4Output, OutputId, RendererId, RtpInput,
-<<<<<<< HEAD
         RtpOutput, ShaderSpec, WebRendererSpec, WhipInput, WhipOutput,
-=======
-        RtpOutput, ShaderSpec, WebRendererSpec, WhipOutput,
->>>>>>> 97405df0
     },
 };
 
@@ -61,11 +57,6 @@
             }
         };
         match response {
-<<<<<<< HEAD
-            InputInitInfo::BearerToken(token) => Ok(Response::BearerToken { token }),
-            InputInitInfo::Port(Some(Port(port))) => Ok(Response::RegisteredPort { port }),
-            _ => Ok(Response::Ok {}),
-=======
             InputInitInfo::Rtp { port } => Ok(Response::RegisteredPort {
                 port: port.map(|p| p.0),
             }),
@@ -76,8 +67,8 @@
                 video_duration_ms: video_duration.map(|v| v.as_millis() as u64),
                 audio_duration_ms: audio_duration.map(|a| a.as_millis() as u64),
             }),
+            InputInitInfo::Whip { bearer_token } => Ok(Response::BearerToken { bearer_token }),
             InputInitInfo::Other => Ok(Response::Ok {}),
->>>>>>> 97405df0
         }
     })
     .await
