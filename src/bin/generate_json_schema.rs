--- conflicted
+++ resolved
@@ -4,7 +4,7 @@
     schema::{RootSchema, Schema, SchemaObject},
     schema_for,
 };
-use video_compositor::{api, types};
+use video_compositor::types;
 
 const ROOT_DIR: &str = env!("CARGO_MANIFEST_DIR");
 
@@ -16,11 +16,6 @@
         "scene",
         update_flag,
     );
-<<<<<<< HEAD
-    generate_schema(schema_for!(types::RegisterRequest), "register", update_flag);
-    generate_schema(schema_for!(api::Request), "request", update_flag);
-=======
->>>>>>> ca77fc28
 }
 
 /// When variant inside oneOf has a schema additionalProperties set to false then
