--- conflicted
+++ resolved
@@ -196,11 +196,7 @@
                 payloader: H264Payloader::default(),
                 context: RtpStreamContext::new(),
             },
-<<<<<<< HEAD
-            VideoCodec::VP8 => unimplemented!(),
-=======
             VideoCodec::VP8 => unreachable!(),
->>>>>>> b4ad729a
         }
     }
 
