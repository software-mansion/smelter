--- conflicted
+++ resolved
@@ -101,12 +101,7 @@
             sdp_fmtp_line: "".to_owned(),
             rtcp_feedback: vec![],
         },
-<<<<<<< HEAD
-        VideoCodec::VP8 => unreachable!(),
-        VideoCodec::VP9 => unreachable!(),
-=======
         VideoEncoderOptions::VP8(_) => unreachable!(),
->>>>>>> 54d2400d
     }
 }
 
