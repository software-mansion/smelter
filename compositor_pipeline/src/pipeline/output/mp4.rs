--- conflicted
+++ resolved
@@ -120,17 +120,9 @@
             VideoEncoderOptions::VP8(_) => unreachable!(),
         };
 
-<<<<<<< HEAD
-            let codec = match v.codec {
-                VideoCodec::H264 => ffmpeg::codec::Id::H264,
-                VideoCodec::VP8 => unreachable!(),
-                VideoCodec::VP9 => unreachable!(),
-            };
-=======
         let mut stream = output_ctx
             .add_stream(codec)
             .map_err(OutputInitError::FfmpegError)?;
->>>>>>> 54d2400d
 
         stream.set_time_base(VIDEO_TIME_BASE);
 
