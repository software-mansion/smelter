--- conflicted
+++ resolved
@@ -54,7 +54,7 @@
 #[derive(Debug, Clone)]
 pub struct VideoWhipOptions {
     pub resolution: Resolution, //TODO field to delete
-    pub codec_preferences: Vec<VideoEncoderOptions>
+    pub codec_preferences: Vec<VideoEncoderOptions>,
 }
 
 #[derive(Debug, Clone)]
@@ -236,14 +236,11 @@
     let (audio_track, audio_codec, audio_payload_type) =
         setup_track(audio_transceiver.clone(), "audio".to_string()).await;
 
-<<<<<<< HEAD
     println!(
         "Payload types: {:?}, {:?}",
         video_payload_type, audio_payload_type
     );
 
-=======
->>>>>>> 91655702
     let (encoder, packet_stream) = match create_encoder_and_packet_stream(
         whip_ctx.clone(),
         video_codec,
