--- conflicted
+++ resolved
@@ -186,11 +186,7 @@
                 payloader: H264Payloader::default(),
                 context: RtpStreamContext::new(),
             },
-<<<<<<< HEAD
-            VideoCodec::VP8 => unimplemented!(),
-=======
             VideoCodec::VP8 => unreachable!(),
->>>>>>> b4ad729a
         }
     }
 
