use compositor_render::InputId;
use crossbeam_channel::{bounded, Receiver, Sender};
use log::{debug, error};
use tracing::{span, trace, Level};

extern crate opus as lib_opus;
use crate::{
    audio_mixer::InputSamples,
    error::InputInitError,
    pipeline::types::{DecodedSamples, EncodedChunk},
    queue::PipelineEvent,
};

use self::{fdk_aac::AacDecoder, opus::OpusDecoder, resampler::Resampler};

use super::{AudioDecoderOptions, OpusDecoderOptions};
pub use fdk_aac::AacDecoderError;

mod fdk_aac;
mod opus;
mod resampler;

#[derive(Debug, thiserror::Error)]
pub enum DecodingError {
    #[error(transparent)]
    OpusError(#[from] lib_opus::Error),
    #[error(transparent)]
    AacDecoder(#[from] AacDecoderError),
}

trait AudioDecoderExt {
    fn decode(&mut self, encoded_chunk: EncodedChunk)
        -> Result<Vec<DecodedSamples>, DecodingError>;

    fn decoded_sample_rate(&self) -> u32;
}

pub fn start_audio_resampler_only_thread(
    input_sample_rate: u32,
    mixing_sample_rate: u32,
    raw_samples_receiver: Receiver<PipelineEvent<DecodedSamples>>,
    samples_sender: Sender<PipelineEvent<InputSamples>>,
    input_id: InputId,
) -> Result<(), InputInitError> {
    let (decoder_init_result_sender, decoder_init_result_receiver) = bounded(0);
    std::thread::Builder::new()
        .name(format!("Decoder thread for input {}", input_id.clone()))
        .spawn(move || {
            let _span = span!(
                Level::INFO,
                "Audio decoder",
                input_id = input_id.to_string()
            )
            .entered();

            run_resampler_only_thread(
                input_sample_rate,
                mixing_sample_rate,
                raw_samples_receiver,
                samples_sender,
                decoder_init_result_sender,
            );
        })
        .unwrap();

    match decoder_init_result_receiver.recv() {
        Ok(Ok(())) => Ok(()),
        Ok(Err(init_err)) => Err(init_err),
        Err(_recv_err) => Err(InputInitError::CannotReadInitResult),
    }
}

fn run_resampler_only_thread(
    input_sample_rate: u32,
    mixing_sample_rate: u32,
    raw_samples_receiver: Receiver<PipelineEvent<DecodedSamples>>,
    samples_sender: Sender<PipelineEvent<InputSamples>>,
    init_result_sender: Sender<Result<(), InputInitError>>,
) {
    let mut resampler = match Resampler::new(input_sample_rate, mixing_sample_rate) {
        Ok(resampler) => {
            if init_result_sender.send(Ok(())).is_err() {
                error!("Failed to send rescaler init result.");
            }
            resampler
        }
        Err(err) => {
            if init_result_sender.send(Err(err)).is_err() {
                error!("Failed to send rescaler init result.");
            }
            return;
        }
    };

    for event in raw_samples_receiver {
        let PipelineEvent::Data(raw_sample) = event else {
            break;
        };

        for input_samples in resampler.resample(raw_sample) {
            if samples_sender
                .send(PipelineEvent::Data(input_samples))
                .is_err()
            {
                debug!("Failed to send decoded input samples.");
            };
        }
    }

    if samples_sender.send(PipelineEvent::EOS).is_err() {
        debug!("Failed to send EOS message.")
    }
}

pub fn start_audio_decoder_thread(
    opts: AudioDecoderOptions,
    mixing_sample_rate: u32,
    chunks_receiver: Receiver<PipelineEvent<EncodedChunk>>,
    samples_sender: Sender<PipelineEvent<InputSamples>>,
    input_id: InputId,
    send_eos: bool,
) -> Result<(), InputInitError> {
    let (init_result_sender, init_result_receiver) = bounded(0);
    std::thread::Builder::new()
        .name(format!("Decoder thread for input {}", input_id.clone()))
        .spawn(move || {
            let _span = span!(
                Level::INFO,
                "Audio decoder",
                input_id = input_id.to_string()
            )
            .entered();

            // This ensures that EOS is send only once
            let sender = |samples: InputSamples| {
                if samples_sender.send(PipelineEvent::Data(samples)).is_err() {
                    debug!("Failed to send decoded input samples.");
                };
            };

            run_decoding(
                opts,
                mixing_sample_rate,
                chunks_receiver,
                sender,
                init_result_sender,
            );

<<<<<<< HEAD
            if send_eos {
                if samples_sender.send(PipelineEvent::EOS).is_err() {
                    debug!("Failed to send EOS message.")
                }
=======
            if send_eos && samples_sender.send(PipelineEvent::EOS).is_err() {
                debug!("Failed to send EOS message.")
>>>>>>> 21e76ab6
            }
        })
        .unwrap();

    match init_result_receiver.recv() {
        Ok(Ok(())) => Ok(()),
        Ok(Err(init_err)) => Err(init_err),
        Err(_recv_err) => Err(InputInitError::CannotReadInitResult),
    }
}

/// init_result_sender sends:
/// - true init result for Opus
/// - always ok for AAC (aac sample rate is unknown at register time, first chunk is need to determine it)
fn run_decoding<F>(
    opts: AudioDecoderOptions,
    mixing_sample_rate: u32,
    chunks_receiver: Receiver<PipelineEvent<EncodedChunk>>,
    samples_sender: F,
    init_result_sender: Sender<Result<(), InputInitError>>,
) where
    F: Fn(InputSamples),
{
    // AAC decoder output can have any sample rate, therefore resampling it to output sample rate is needed.
    // In Opus decoder we can configure output sampler rate and decoder performs resampling, however if output sample
    // rate is not supported by Opus (e.g. 44100Hz), then resampling is also needed.

    // In case of AAC decoder, decoded samples rate is unknown on registration
    // (decoder has to parse the first received chunk to determine it).
    // This means true AAC init result can't be send back.
    // Registering input can't be blocked on init_result.recv() by this thread.
    // It means that AAC decoder output sample rate is unknown at register
    // and AAC decoder init error and resampler init error won't be send back.

    let send_result = |result: Result<(), InputInitError>| {
        if init_result_sender.send(result).is_err() {
            error!("Failed to send decoder init result.");
        }
    };

    match opts {
        AudioDecoderOptions::Opus(opus_decoder_opts) => {
            // Opus decoder initialization doesn't require input stream data,
            // so this can wait and send init result
            match init_opus_decoder(opus_decoder_opts, mixing_sample_rate) {
                Ok((mut decoder, mut resampler)) => {
                    send_result(Ok(()));
                    run_decoding_loop(
                        chunks_receiver,
                        &mut decoder,
                        &mut resampler,
                        samples_sender,
                    )
                }
                Err(err) => {
                    send_result(Err(err));
                }
            }
        }
        AudioDecoderOptions::Aac(aac_decoder_opts) => {
            // unfortunately, since this decoder needs to inspect the first data chunk
            // to initialize, we cannot block in the main thread and wait for it to
            // report a success or failure.
            send_result(Ok(()));
            let first_chunk = match chunks_receiver.recv() {
                Ok(PipelineEvent::Data(first_chunk)) => first_chunk,
                Ok(PipelineEvent::EOS) => {
                    return;
                }
                Err(_) => {
                    error!("Failed to read the first chunk from input to initialize decoder.");
                    return;
                }
            };
            let init_res = AacDecoder::new(aac_decoder_opts, &first_chunk)
                .map(|decoder| {
                    let resampler =
                        Resampler::new(decoder.decoded_sample_rate(), mixing_sample_rate)?;
                    Ok((decoder, resampler))
                })
                .and_then(|res| res);

            match init_res {
                Ok((mut decoder, mut resampler)) => run_decoding_loop(
                    chunks_receiver,
                    &mut decoder,
                    &mut resampler,
                    samples_sender,
                ),
                Err(err) => {
                    error!("Fatal AAC decoder initialization error. {}", err);
                }
            }
        }
    }
}

fn run_decoding_loop<Decoder, F>(
    chunks_receiver: Receiver<PipelineEvent<EncodedChunk>>,
    decoder: &mut Decoder,
    resampler: &mut Resampler,
    samples_sender: F,
) where
    Decoder: AudioDecoderExt,
    F: Fn(InputSamples),
{
    for event in chunks_receiver {
        let PipelineEvent::Data(encoded_chunk) = event else {
            break;
        };

        let decoded_samples_vec = match decoder.decode(encoded_chunk) {
            Ok(decoded_samples) => decoded_samples,
            Err(err) => {
                error!("Failed to decode samples. Error: {}", err);
                continue;
            }
        };

        trace!(?decoded_samples_vec, "Audio decoder produced samples");
        for decoded_samples in decoded_samples_vec {
            for input_samples in resampler.resample(decoded_samples) {
                samples_sender(input_samples)
            }
        }
    }
}

fn init_opus_decoder(
    opus_decoder_opts: OpusDecoderOptions,
    mixing_sample_rate: u32,
) -> Result<(OpusDecoder, Resampler), InputInitError> {
    let decoder = OpusDecoder::new(opus_decoder_opts, mixing_sample_rate)?;
    let resampler = Resampler::new(decoder.decoded_sample_rate(), mixing_sample_rate)?;
    Ok((decoder, resampler))
}<|MERGE_RESOLUTION|>--- conflicted
+++ resolved
@@ -146,15 +146,8 @@
                 init_result_sender,
             );
 
-<<<<<<< HEAD
-            if send_eos {
-                if samples_sender.send(PipelineEvent::EOS).is_err() {
-                    debug!("Failed to send EOS message.")
-                }
-=======
             if send_eos && samples_sender.send(PipelineEvent::EOS).is_err() {
                 debug!("Failed to send EOS message.")
->>>>>>> 21e76ab6
             }
         })
         .unwrap();
