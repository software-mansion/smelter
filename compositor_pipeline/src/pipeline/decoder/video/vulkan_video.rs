use std::{sync::Arc, time::Duration};

use compositor_render::{Frame, FrameData, InputId, Resolution};
use crossbeam_channel::{Receiver, Sender};
use tracing::{debug, error, span, trace, warn, Level};
use vk_video::VulkanDevice;

use crate::{
    error::InputInitError,
    pipeline::{EncodedChunk, EncodedChunkKind, PipelineCtx, VideoCodec},
    queue::PipelineEvent,
};

pub fn start_vulkan_video_decoder_thread(
    pipeline_ctx: &PipelineCtx,
    chunks_receiver: Receiver<PipelineEvent<EncodedChunk>>,
    frame_sender: Sender<PipelineEvent<Frame>>,
    input_id: InputId,
    send_eos: bool,
) -> Result<(), InputInitError> {
    let Some(vulkan_ctx) = pipeline_ctx.vulkan_ctx.clone() else {
        return Err(InputInitError::VulkanContextRequiredForVulkanDecoder);
    };

    let (init_result_sender, init_result_receiver) = crossbeam_channel::bounded(0);

    std::thread::Builder::new()
        .name(format!("h264 vulkan video decoder {}", input_id.0))
        .spawn(move || {
            let _span = span!(
                Level::INFO,
                "h264 vulkan video decoder",
                input_id = input_id.to_string()
            )
            .entered();
            run_decoder_thread(
                vulkan_ctx.device,
                init_result_sender,
                chunks_receiver,
                frame_sender,
                send_eos,
            )
        })
        .unwrap();

    init_result_receiver.recv().unwrap()?;

    Ok(())
}

fn run_decoder_thread(
    vulkan_device: Arc<VulkanDevice>,
    init_result_sender: Sender<Result<(), InputInitError>>,
    chunks_receiver: Receiver<PipelineEvent<EncodedChunk>>,
    frame_sender: Sender<PipelineEvent<Frame>>,
    send_eos: bool,
) {
    let mut decoder = match vulkan_device.create_wgpu_textures_decoder() {
        Ok(decoder) => {
            init_result_sender.send(Ok(())).unwrap();
            decoder
        }
        Err(err) => {
            init_result_sender.send(Err(err.into())).unwrap();
            return;
        }
    };

    for chunk in chunks_receiver {
        let chunk = match chunk {
            PipelineEvent::Data(chunk) => chunk,
            PipelineEvent::EOS => {
                break;
            }
        };

        if chunk.kind != EncodedChunkKind::Video(VideoCodec::H264) {
            error!(
                "H264 decoder received chunk of wrong kind: {:?}",
                chunk.kind
            );
            continue;
        }

        let result = match decoder.decode(&chunk.data, Some(chunk.pts.as_micros() as u64)) {
            Ok(res) => res,
            Err(err) => {
                warn!("Failed to decode frame: {err}");
                continue;
            }
        };

        for vk_video::Frame { frame, pts } in result {
            let resolution = Resolution {
                width: frame.width() as usize,
                height: frame.height() as usize,
            };

            let frame = Frame {
                data: FrameData::Nv12WgpuTexture(frame.into()),
                pts: Duration::from_micros(pts.unwrap()),
                resolution,
            };

            trace!(pts=?frame.pts, "H264 decoder produced a frame.");
            if frame_sender.send(PipelineEvent::Data(frame)).is_err() {
                debug!("Failed to send frame from H264 decoder. Channel closed.");
                return;
            }
        }
    }
<<<<<<< HEAD
    if send_eos {
        if frame_sender.send(PipelineEvent::EOS).is_err() {
            debug!("Failed to send EOS from H264 decoder. Channel closed.")
        }
=======
    if send_eos && frame_sender.send(PipelineEvent::EOS).is_err() {
        debug!("Failed to send EOS from H264 decoder. Channel closed.")
>>>>>>> 21e76ab6
    }
}<|MERGE_RESOLUTION|>--- conflicted
+++ resolved
@@ -109,14 +109,7 @@
             }
         }
     }
-<<<<<<< HEAD
-    if send_eos {
-        if frame_sender.send(PipelineEvent::EOS).is_err() {
-            debug!("Failed to send EOS from H264 decoder. Channel closed.")
-        }
-=======
     if send_eos && frame_sender.send(PipelineEvent::EOS).is_err() {
         debug!("Failed to send EOS from H264 decoder. Channel closed.")
->>>>>>> 21e76ab6
     }
 }