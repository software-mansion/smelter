--- conflicted
+++ resolved
@@ -154,15 +154,8 @@
             }
         }
     }
-<<<<<<< HEAD
-    if send_eos {
-        if frame_sender.send(PipelineEvent::EOS).is_err() {
-            debug!("Failed to send EOS from H264 decoder. Channel closed.")
-        }
-=======
     if send_eos && frame_sender.send(PipelineEvent::EOS).is_err() {
         debug!("Failed to send EOS from H264 decoder. Channel closed.")
->>>>>>> 21e76ab6
     }
 }
 
@@ -192,18 +185,11 @@
     decoded: &mut Video,
     pts_offset: &mut Option<i64>,
 ) -> Result<Frame, DecoderFrameConversionError> {
-<<<<<<< HEAD
-    let original_pts = decoded.pts();
-    let pts = original_pts.ok_or_else(|| {
-        DecoderFrameConversionError::FrameConversionError("missing pts".to_owned())
-    })?;
-=======
     let Some(pts) = decoded.pts() else {
         return Err(DecoderFrameConversionError::FrameConversionError(
             "missing pts".to_owned(),
         ));
     };
->>>>>>> 21e76ab6
     if pts < 0 {
         error!(pts, pts_offset, "Received negative PTS. PTS values of the decoder output are not monotonically increasing.")
     }
