--- conflicted
+++ resolved
@@ -201,14 +201,11 @@
             u_plane: copy_plane_from_av(decoded, 1),
             v_plane: copy_plane_from_av(decoded, 2),
         }),
-<<<<<<< HEAD
-=======
         Pixel::YUVJ420P => FrameData::PlanarYuvJ420(YuvPlanes {
             y_plane: copy_plane_from_av(decoded, 0),
             u_plane: copy_plane_from_av(decoded, 1),
             v_plane: copy_plane_from_av(decoded, 2),
         }),
->>>>>>> a583ee74
         fmt => return Err(DecoderFrameConversionError::UnsupportedPixelFormat(fmt)),
     };
     Ok(Frame {
