use std::{iter, sync::Arc};

use compositor_render::{error::ErrorStack, Frame};
use crossbeam_channel::Sender;
use tracing::{debug, error, trace, warn};
use webrtc::{
    rtp_transceiver::{PayloadType, RTCRtpTransceiver},
    track::track_remote::TrackRemote,
};

use crate::prelude::*;
use crate::{
    codecs::{VideoCodec, VideoDecoderOptions},
    pipeline::{
        decoder::{
            ffmpeg_h264::FfmpegH264Decoder, ffmpeg_vp8::FfmpegVp8Decoder,
            ffmpeg_vp9::FfmpegVp9Decoder, vulkan_h264::VulkanH264Decoder, VideoDecoder,
            VideoDecoderInstance,
        },
        rtp::{
            depayloader::{new_depayloader, Depayloader, DepayloaderOptions},
            RtpPacket, RtpTimestampSync,
        },
        webrtc::{
            error::WhipWhepServerError,
            whip_input::{negotiated_codecs::NegotiatedVideoCodecsInfo, AsyncReceiverIter},
            WhipWhepServerState,
        },
    },
    thread_utils::{InitializableThread, ThreadMetadata},
};

pub async fn process_video_track(
    state: WhipWhepServerState,
    session_id: Arc<str>,
    track: Arc<TrackRemote>,
    transceiver: Arc<RTCRtpTransceiver>,
    video_preferences: Vec<VideoDecoderOptions>,
) -> Result<(), WhipWhepServerError> {
    let Some(negotiated_codecs) =
        NegotiatedVideoCodecsInfo::new(transceiver, &video_preferences).await
    else {
        warn!("Skipping video track, no valid codec negotiated");
        return Err(WhipWhepServerError::InternalError(
            "No video codecs negotiated".to_string(),
        ));
    };

<<<<<<< HEAD
    let WhipWhepServerState { inputs, ctx, .. } = state;
    let frame_sender = inputs.get_with(&input_id, |input| Ok(input.frame_sender.clone()))?;
=======
    let WhipWhepServerState { inputs, ctx } = state;
    let frame_sender = inputs.get_with(&session_id, |input| Ok(input.frame_sender.clone()))?;
>>>>>>> 78491ae0
    let handle =
        VideoTrackThread::spawn(&session_id, (ctx.clone(), negotiated_codecs, frame_sender))?;

    let mut timestamp_sync = RtpTimestampSync::new(ctx.queue_sync_point, 90_000);

    while let Ok((packet, _)) = track.read_rtp().await {
        let timestamp = timestamp_sync.timestamp(packet.header.timestamp);

        if let Err(e) = handle
            .rtp_packet_sender
            .send(PipelineEvent::Data(RtpPacket { packet, timestamp }))
            .await
        {
            debug!("Failed to send audio RTP packet: {e}");
        }
    }
    Ok(())
}

pub(crate) struct VideoTrackThreadHandle {
    pub rtp_packet_sender: tokio::sync::mpsc::Sender<PipelineEvent<RtpPacket>>,
}

pub(super) struct VideoTrackThread {
    stream: Box<dyn Iterator<Item = PipelineEvent<Frame>>>,
    frame_sender: Sender<PipelineEvent<Frame>>,
}

impl InitializableThread for VideoTrackThread {
    type InitOptions = (
        Arc<PipelineCtx>,
        NegotiatedVideoCodecsInfo,
        Sender<PipelineEvent<Frame>>,
    );

    type SpawnOutput = VideoTrackThreadHandle;
    type SpawnError = DecoderInitError;

    fn init(options: Self::InitOptions) -> Result<(Self, Self::SpawnOutput), Self::SpawnError> {
        let (ctx, codec_info, frame_sender) = options;
        let (rtp_packet_sender, rtp_packet_receiver) = tokio::sync::mpsc::channel(5);

        let packet_stream = AsyncReceiverIter {
            receiver: rtp_packet_receiver,
        };

        let depayloader_stream =
            DynamicDepayloaderStream::new(codec_info.clone(), packet_stream).flatten();

        let decoder_stream =
            DynamicVideoDecoderStream::new(ctx, codec_info, depayloader_stream).flatten();

        let result_stream = decoder_stream
            .filter_map(|event| match event {
                PipelineEvent::Data(frame) => Some(PipelineEvent::Data(frame)),
                // Do not send EOS to queue
                // TODO: maybe queue should be able to handle packets after EOS
                PipelineEvent::EOS => None,
            })
            .inspect(|frame| trace!(?frame, "WHIP input produced a frame"));

        let state = Self {
            stream: Box::new(result_stream),
            frame_sender,
        };
        let output = VideoTrackThreadHandle { rtp_packet_sender };
        Ok((state, output))
    }

    fn run(self) {
        for event in self.stream {
            if self.frame_sender.send(event).is_err() {
                warn!("Failed to send encoded video chunk from encoder. Channel closed.");
                return;
            }
        }
    }

    fn metadata() -> ThreadMetadata {
        ThreadMetadata {
            thread_name: "Whip Video Decoder".to_string(),
            thread_instance_name: "Input".to_string(),
        }
    }
}

struct DynamicVideoDecoderStream<Source>
where
    Source: Iterator<Item = PipelineEvent<EncodedInputChunk>>,
{
    ctx: Arc<PipelineCtx>,
    decoder: Option<Box<dyn VideoDecoderInstance>>,
    last_chunk_kind: Option<MediaKind>,
    source: Source,
    eos_sent: bool,
    codec_info: NegotiatedVideoCodecsInfo,
}

impl<Source> DynamicVideoDecoderStream<Source>
where
    Source: Iterator<Item = PipelineEvent<EncodedInputChunk>>,
{
    fn new(ctx: Arc<PipelineCtx>, codec_info: NegotiatedVideoCodecsInfo, source: Source) -> Self {
        Self {
            ctx,
            decoder: None,
            last_chunk_kind: None,
            source,
            eos_sent: false,
            codec_info,
        }
    }

    fn ensure_decoder(&mut self, chunk_kind: MediaKind) {
        if self.last_chunk_kind == Some(chunk_kind) {
            return;
        }
        self.last_chunk_kind = Some(chunk_kind);
        let preferred_decoder = match chunk_kind {
            MediaKind::Video(VideoCodec::H264) => self
                .codec_info
                .h264
                .as_ref()
                .map(|info| info.preferred_decoder),
            MediaKind::Video(VideoCodec::Vp8) => self
                .codec_info
                .vp8
                .as_ref()
                .map(|info| info.preferred_decoder),
            MediaKind::Video(VideoCodec::Vp9) => self
                .codec_info
                .vp9
                .as_ref()
                .map(|info| info.preferred_decoder),
            MediaKind::Audio(_) => {
                error!("Found audio packet in video stream.");
                None
            }
        };
        let Some(preferred_decoder) = preferred_decoder else {
            error!("No matching decoder found");
            return;
        };
        let decoder = match self.create_decoder(preferred_decoder) {
            Ok(decoder) => decoder,
            Err(err) => {
                error!(
                    "Failed to instantiate a decoder {}",
                    ErrorStack::new(&err).into_string()
                );
                return;
            }
        };
        self.decoder = Some(decoder);
    }

    fn create_decoder(
        &self,
        decoder: VideoDecoderOptions,
    ) -> Result<Box<dyn VideoDecoderInstance>, DecoderInitError> {
        let decoder: Box<dyn VideoDecoderInstance> = match decoder {
            VideoDecoderOptions::FfmpegH264 => Box::new(FfmpegH264Decoder::new(&self.ctx)?),
            VideoDecoderOptions::FfmpegVp8 => Box::new(FfmpegVp8Decoder::new(&self.ctx)?),
            VideoDecoderOptions::FfmpegVp9 => Box::new(FfmpegVp9Decoder::new(&self.ctx)?),
            VideoDecoderOptions::VulkanH264 => Box::new(VulkanH264Decoder::new(&self.ctx)?),
        };
        Ok(decoder)
    }
}

impl<Source> Iterator for DynamicVideoDecoderStream<Source>
where
    Source: Iterator<Item = PipelineEvent<EncodedInputChunk>>,
{
    type Item = Vec<PipelineEvent<Frame>>;

    fn next(&mut self) -> Option<Self::Item> {
        match self.source.next() {
            Some(PipelineEvent::Data(samples)) => {
                // TODO: flush on decoder change
                self.ensure_decoder(samples.kind);
                let decoder = self.decoder.as_mut()?;
                let chunks = decoder.decode(samples);
                Some(chunks.into_iter().map(PipelineEvent::Data).collect())
            }
            Some(PipelineEvent::EOS) | None => match self.eos_sent {
                true => None,
                false => {
                    let chunks = self
                        .decoder
                        .as_mut()
                        .map(|decoder| decoder.flush())
                        .unwrap_or_default();
                    let events = chunks.into_iter().map(PipelineEvent::Data);
                    let eos = iter::once(PipelineEvent::EOS);
                    self.eos_sent = true;
                    Some(events.chain(eos).collect())
                }
            },
        }
    }
}

struct DynamicDepayloaderStream<Source>
where
    Source: Iterator<Item = PipelineEvent<RtpPacket>>,
{
    depayloader: Option<Box<dyn Depayloader>>,
    last_payload_type: Option<PayloadType>,
    source: Source,
    eos_sent: bool,
    codec_info: NegotiatedVideoCodecsInfo,
}

impl<Source> DynamicDepayloaderStream<Source>
where
    Source: Iterator<Item = PipelineEvent<RtpPacket>>,
{
    fn new(codec_info: NegotiatedVideoCodecsInfo, source: Source) -> Self {
        Self {
            source,
            eos_sent: false,
            codec_info,
            depayloader: None,
            last_payload_type: None,
        }
    }

    fn ensure_depayloader(&mut self, payload_type: PayloadType) {
        if self.last_payload_type == Some(payload_type) {
            return;
        }
        self.last_payload_type = Some(payload_type);
        if self.codec_info.is_payload_type_h264(payload_type) {
            self.depayloader = Some(new_depayloader(DepayloaderOptions::H264));
        } else if self.codec_info.is_payload_type_vp8(payload_type) {
            self.depayloader = Some(new_depayloader(DepayloaderOptions::Vp8));
        } else if self.codec_info.is_payload_type_vp9(payload_type) {
            self.depayloader = Some(new_depayloader(DepayloaderOptions::Vp9));
        } else {
            error!("Failed to create depayloader for payload_type: {payload_type}")
        }
    }
}

impl<Source> Iterator for DynamicDepayloaderStream<Source>
where
    Source: Iterator<Item = PipelineEvent<RtpPacket>>,
{
    type Item = Vec<PipelineEvent<EncodedInputChunk>>;

    fn next(&mut self) -> Option<Self::Item> {
        match self.source.next() {
            Some(PipelineEvent::Data(packet)) => {
                self.ensure_depayloader(packet.packet.header.payload_type);
                let depayloader = self.depayloader.as_mut()?;
                match depayloader.depayload(packet) {
                    Ok(chunks) => Some(chunks.into_iter().map(PipelineEvent::Data).collect()),
                    Err(err) => {
                        warn!("Depayloader error: {}", ErrorStack::new(&err).into_string());
                        Some(vec![])
                    }
                }
            }
            Some(PipelineEvent::EOS) | None => match self.eos_sent {
                true => None,
                false => {
                    self.eos_sent = true;
                    Some(vec![PipelineEvent::EOS])
                }
            },
        }
    }
}<|MERGE_RESOLUTION|>--- conflicted
+++ resolved
@@ -46,13 +46,8 @@
         ));
     };
 
-<<<<<<< HEAD
     let WhipWhepServerState { inputs, ctx, .. } = state;
-    let frame_sender = inputs.get_with(&input_id, |input| Ok(input.frame_sender.clone()))?;
-=======
-    let WhipWhepServerState { inputs, ctx } = state;
     let frame_sender = inputs.get_with(&session_id, |input| Ok(input.frame_sender.clone()))?;
->>>>>>> 78491ae0
     let handle =
         VideoTrackThread::spawn(&session_id, (ctx.clone(), negotiated_codecs, frame_sender))?;
 
