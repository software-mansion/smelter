use std::{sync::Arc, time::Duration};

use rand::Rng;
<<<<<<< HEAD
use tokio::{
    sync::watch,
    time::{sleep, timeout},
};
=======
use tokio::{sync::watch, time::timeout};
>>>>>>> 86f4a15a
use tracing::debug;
use webrtc::{
    api::{
        interceptor_registry::register_default_interceptors,
        media_engine::{MediaEngine, MIME_TYPE_H264, MIME_TYPE_OPUS, MIME_TYPE_VP8, MIME_TYPE_VP9},
        APIBuilder,
    },
    ice_transport::{
        ice_candidate::RTCIceCandidateInit, ice_gatherer_state::RTCIceGathererState,
        ice_server::RTCIceServer,
    },
    interceptor::registry::Registry,
    peer_connection::{
        configuration::RTCConfiguration, peer_connection_state::RTCPeerConnectionState,
        sdp::session_description::RTCSessionDescription, RTCPeerConnection,
    },
    rtp_transceiver::{
        rtp_codec::{RTCRtpCodecCapability, RTCRtpCodecParameters, RTPCodecType},
        rtp_sender::RTCRtpSender,
    },
    track::track_local::track_local_static_rtp::TrackLocalStaticRTP,
};

use crate::pipeline::webrtc::{
    error::WhipWhepServerError,
    supported_video_codec_parameters::{
        get_video_h264_codecs_for_media_engine, get_video_vp8_codecs, get_video_vp9_codecs,
    },
    whep_output::state::WhepOutputsState,
};
use crate::prelude::*;

#[derive(Debug, Clone)]
pub(crate) struct PeerConnection {
    pc: Arc<RTCPeerConnection>,
}

impl PeerConnection {
    pub async fn new(
        ctx: &Arc<PipelineCtx>,
        video_encoder: &Option<VideoEncoderOptions>,
        audio_encoder: &Option<AudioEncoderOptions>,
    ) -> Result<Self, WhipWhepServerError> {
        let mut media_engine = MediaEngine::default();

        register_codecs(
            &mut media_engine,
            video_encoder.clone(),
            audio_encoder.clone(),
        )?;

        let registry = register_default_interceptors(Registry::new(), &mut media_engine)?;

        let api = APIBuilder::new()
            .with_media_engine(media_engine)
            .with_interceptor_registry(registry)
            .build();

        let config = RTCConfiguration {
            ice_servers: vec![RTCIceServer {
                urls: ctx.stun_servers.to_vec(),
                ..Default::default()
            }],
            ..Default::default()
        };

        let peer_connection = Arc::new(api.new_peer_connection(config).await?);

        Ok(Self {
            pc: peer_connection,
        })
    }

    pub async fn new_video_track(
        &self,
        encoder: &VideoEncoderOptions,
    ) -> Result<(Arc<TrackLocalStaticRTP>, Arc<RTCRtpSender>, u32), WhipWhepServerError> {
        let mime_type = match encoder {
            VideoEncoderOptions::FfmpegH264(_) => MIME_TYPE_H264,
            VideoEncoderOptions::FfmpegVp8(_) => MIME_TYPE_VP8,
            VideoEncoderOptions::FfmpegVp9(_) => MIME_TYPE_VP9,
        };
        let track = Arc::new(TrackLocalStaticRTP::new(
            RTCRtpCodecCapability {
                mime_type: mime_type.to_owned(),
                clock_rate: 90000,
                channels: 0,
                sdp_fmtp_line: "".to_owned(),
                rtcp_feedback: vec![],
            },
            "video".to_string(),
            "webrtc".to_string(),
        ));
        let sender = self.pc.add_track(track.clone()).await?;

        let rtc_sender_params = sender.get_parameters().await;
        let ssrc = match rtc_sender_params.encodings.first() {
            Some(e) => e.ssrc,
            None => rand::thread_rng().gen::<u32>(),
        };

        Ok((track, sender, ssrc))
    }

    pub async fn new_audio_track(
        &self,
        encoder: &AudioEncoderOptions,
    ) -> Result<(Arc<TrackLocalStaticRTP>, u32), WhipWhepServerError> {
        let track = match encoder {
            AudioEncoderOptions::Opus(opts) => {
                let channels = match opts.channels {
                    AudioChannels::Mono => 1,
                    AudioChannels::Stereo => 2,
                };
                Arc::new(TrackLocalStaticRTP::new(
                    RTCRtpCodecCapability {
                        mime_type: MIME_TYPE_OPUS.to_owned(),
                        clock_rate: 48000,
                        channels,
                        sdp_fmtp_line: "".to_owned(),
                        rtcp_feedback: vec![],
                    },
                    "audio".to_string(),
                    "webrtc".to_string(),
                ))
            }
            AudioEncoderOptions::FdkAac(_) => {
                // this should never happen
                return Err(WhipWhepServerError::InternalError(
                    "AAC is not supported codec for WHEP output".to_owned(),
                ));
            }
        };

        let sender = self.pc.add_track(track.clone()).await?;

        let rtc_sender_params = sender.get_parameters().await;
        let ssrc = match rtc_sender_params.encodings.first() {
            Some(e) => e.ssrc,
            None => rand::thread_rng().gen::<u32>(),
        };

        Ok((track, ssrc))
    }

    pub async fn set_remote_description(
        &self,
        answer: RTCSessionDescription,
    ) -> Result<(), WhipWhepServerError> {
        Ok(self.pc.set_remote_description(answer).await?)
    }

    pub async fn set_local_description(
        &self,
        offer: RTCSessionDescription,
    ) -> Result<(), WhipWhepServerError> {
        Ok(self.pc.set_local_description(offer).await?)
    }

    pub async fn create_answer(&self) -> Result<RTCSessionDescription, WhipWhepServerError> {
        Ok(self.pc.create_answer(None).await?)
    }

    pub async fn local_description(&self) -> Result<RTCSessionDescription, WhipWhepServerError> {
        match self.pc.local_description().await {
            Some(dsc) => Ok(dsc),
            None => Err(WhipWhepServerError::InternalError(
                "Local description is not set, cannot read it".to_string(),
            )),
        }
    }

    pub async fn negotiate_connection(
        &self,
        offer: String,
    ) -> Result<RTCSessionDescription, WhipWhepServerError> {
        let offer = RTCSessionDescription::offer(offer)?;
        self.set_remote_description(offer).await?;

        let answer = self.create_answer().await?;
        self.set_local_description(answer).await?;

        self.wait_for_ice_candidates(Duration::from_secs(1)).await?;

        let sdp_answer = self.local_description().await?;

        Ok(sdp_answer)
    }

    pub async fn wait_for_ice_candidates(
        &self,
        wait_timeout: Duration,
    ) -> Result<(), WhipWhepServerError> {
        let (sender, mut receiver) = watch::channel(RTCIceGathererState::Unspecified);

        self.pc
            .on_ice_gathering_state_change(Box::new(move |gatherer_state| {
                if let Err(err) = sender.send(gatherer_state) {
                    debug!("Cannot send gathering state: {err:?}");
                };
                Box::pin(async {})
            }));

        let gather_candidates = async {
            while receiver.changed().await.is_ok() {
                if *receiver.borrow() == RTCIceGathererState::Complete {
                    break;
                }
            }
        };

        if timeout(wait_timeout, gather_candidates).await.is_err() {
            debug!("Maximum time for gathering candidate has elapsed.");
        }
        Ok(())
    }

    pub async fn add_ice_candidate(
        &self,
        candidate: RTCIceCandidateInit,
    ) -> Result<(), WhipWhepServerError> {
        Ok(self.pc.add_ice_candidate(candidate).await?)
    }

    pub async fn close(&self) -> Result<(), WhipWhepServerError> {
        Ok(self.pc.close().await?)
    }

    pub fn attach_cleanup_when_pc_failed(
        &self,
        outputs: WhepOutputsState,
        output_id: &OutputId,
        session_id: &Arc<str>,
    ) {
        self.pc.on_peer_connection_state_change(Box::new({
            let pc_clone = self.pc.clone();
            let output_id = output_id.clone();
            let session_id = session_id.clone();
            move |state: RTCPeerConnectionState| {
                let pc_inner = pc_clone.clone();
                let outputs_clone = outputs.clone();
                let output_id_clone = output_id.clone();
                let session_id_clone = session_id.clone();
                Box::pin(async move {
                    if state == RTCPeerConnectionState::Failed {
                        sleep(Duration::from_secs(150)).await; // 2min 30s

                        let current_state = pc_inner.connection_state();
                        if current_state != RTCPeerConnectionState::Connected
                            && current_state != RTCPeerConnectionState::Closed
                        {
                            let _ = outputs_clone
                                .remove_session(&output_id_clone, &session_id_clone)
                                .await;
                        }
                    }
                })
            }
        }));
    }
}

fn register_codecs(
    media_engine: &mut MediaEngine,
    video_encoder: Option<VideoEncoderOptions>,
    audio_encoder: Option<AudioEncoderOptions>,
) -> Result<(), WhipWhepServerError> {
    if let Some(encoder) = video_encoder {
        match encoder {
            VideoEncoderOptions::FfmpegH264(_) => {
                for codec in get_video_h264_codecs_for_media_engine() {
                    media_engine.register_codec(codec, RTPCodecType::Video)?;
                }
            }
            VideoEncoderOptions::FfmpegVp8(_) => {
                for codec in get_video_vp8_codecs() {
                    media_engine.register_codec(codec, RTPCodecType::Video)?;
                }
            }
            VideoEncoderOptions::FfmpegVp9(_) => {
                for codec in get_video_vp9_codecs() {
                    media_engine.register_codec(codec, RTPCodecType::Video)?;
                }
            }
        };
    };

    if let Some(encoder) = audio_encoder {
        match encoder {
            AudioEncoderOptions::Opus(opts) => {
                let channels = match opts.channels {
                    AudioChannels::Mono => 1,
                    AudioChannels::Stereo => 2,
                };
                media_engine.register_codec(
                    RTCRtpCodecParameters {
                        capability: RTCRtpCodecCapability {
                            mime_type: MIME_TYPE_OPUS.to_owned(),
                            clock_rate: 48000,
                            channels,
                            sdp_fmtp_line: "minptime=10;useinbandfec=1".to_owned(),
                            rtcp_feedback: vec![],
                        },
                        payload_type: 111,
                        ..Default::default()
                    },
                    RTPCodecType::Audio,
                )?;
            }
            AudioEncoderOptions::FdkAac(_) => {
                return Err(WhipWhepServerError::InternalError(
                    "AAC is not supported codec for WHEP output".to_owned(),
                ));
            }
        }
    }
    Ok(())
}<|MERGE_RESOLUTION|>--- conflicted
+++ resolved
@@ -1,15 +1,14 @@
-use std::{sync::Arc, time::Duration};
+use std::{
+    sync::{Arc, Mutex},
+    time::{Duration, Instant},
+};
 
 use rand::Rng;
-<<<<<<< HEAD
 use tokio::{
     sync::watch,
     time::{sleep, timeout},
 };
-=======
-use tokio::{sync::watch, time::timeout};
->>>>>>> 86f4a15a
-use tracing::debug;
+use tracing::{debug, warn};
 use webrtc::{
     api::{
         interceptor_registry::register_default_interceptors,
@@ -240,32 +239,22 @@
     pub fn attach_cleanup_when_pc_failed(
         &self,
         outputs: WhepOutputsState,
-        output_id: &OutputId,
-        session_id: &Arc<str>,
+        output_id: OutputId,
+        session_id: Arc<str>,
     ) {
+        let last_connected_time = Arc::new(Mutex::new(None::<Instant>));
+        let pc = self.pc.clone();
+
         self.pc.on_peer_connection_state_change(Box::new({
-            let pc_clone = self.pc.clone();
-            let output_id = output_id.clone();
-            let session_id = session_id.clone();
             move |state: RTCPeerConnectionState| {
-                let pc_inner = pc_clone.clone();
-                let outputs_clone = outputs.clone();
-                let output_id_clone = output_id.clone();
-                let session_id_clone = session_id.clone();
-                Box::pin(async move {
-                    if state == RTCPeerConnectionState::Failed {
-                        sleep(Duration::from_secs(150)).await; // 2min 30s
-
-                        let current_state = pc_inner.connection_state();
-                        if current_state != RTCPeerConnectionState::Connected
-                            && current_state != RTCPeerConnectionState::Closed
-                        {
-                            let _ = outputs_clone
-                                .remove_session(&output_id_clone, &session_id_clone)
-                                .await;
-                        }
-                    }
-                })
+                Box::pin(handle_peer_connection_state_change(
+                    state,
+                    pc.clone(),
+                    outputs.clone(),
+                    output_id.clone(),
+                    session_id.clone(),
+                    last_connected_time.clone(),
+                ))
             }
         }));
     }
@@ -326,4 +315,51 @@
         }
     }
     Ok(())
+}
+
+async fn handle_peer_connection_state_change(
+    state: RTCPeerConnectionState,
+    pc: Arc<RTCPeerConnection>,
+    outputs: WhepOutputsState,
+    output_id: OutputId,
+    session_id: Arc<str>,
+    last_connected_time: Arc<Mutex<Option<Instant>>>,
+) {
+    match state {
+        RTCPeerConnectionState::Connected => {
+            if let Ok(mut time) = last_connected_time.lock() {
+                *time = Some(Instant::now());
+            }
+        }
+        RTCPeerConnectionState::Failed | RTCPeerConnectionState::Disconnected => {
+            let cleanup_delay = Duration::from_secs(150); // 2 min 30 s
+            sleep(cleanup_delay).await;
+
+            let current_state = pc.connection_state();
+            if current_state != RTCPeerConnectionState::Connected
+                && current_state != RTCPeerConnectionState::Connecting
+            {
+                let should_cleanup = last_connected_time
+                    .lock()
+                    .map(|time| match *time {
+                        Some(last) => last.elapsed() >= cleanup_delay,
+                        None => true,
+                    })
+                    .unwrap_or(true);
+
+                if should_cleanup {
+                    if let Err(err) = outputs.remove_session(&output_id, &session_id).await {
+                        warn!(
+                            ?session_id,
+                            ?output_id,
+                            "Failed to clean up peer connection: {err}"
+                        );
+                    }
+                }
+            }
+        }
+        _ => {
+            // Other states aren't crucial for cleanup
+        }
+    }
 }