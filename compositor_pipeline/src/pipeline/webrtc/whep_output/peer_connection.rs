use std::{
    sync::{Arc, Mutex},
    time::Duration,
};

use rand::Rng;
use tokio::{
    sync::watch,
    task::JoinHandle,
    time::{sleep, timeout},
};
use tracing::debug;
use webrtc::{
    api::{
        interceptor_registry::register_default_interceptors,
        media_engine::{MediaEngine, MIME_TYPE_H264, MIME_TYPE_OPUS, MIME_TYPE_VP8, MIME_TYPE_VP9},
        APIBuilder,
    },
    ice_transport::{
        ice_candidate::RTCIceCandidateInit, ice_gatherer_state::RTCIceGathererState,
        ice_server::RTCIceServer,
    },
    interceptor::registry::Registry,
    peer_connection::{
        configuration::RTCConfiguration, peer_connection_state::RTCPeerConnectionState,
        sdp::session_description::RTCSessionDescription, RTCPeerConnection,
    },
    rtp_transceiver::{
        rtp_codec::{RTCRtpCodecCapability, RTCRtpCodecParameters, RTPCodecType},
        rtp_sender::RTCRtpSender,
    },
    track::track_local::track_local_static_rtp::TrackLocalStaticRTP,
};

use crate::pipeline::webrtc::{
    error::WhipWhepServerError,
    supported_video_codec_parameters::{
        get_video_h264_codecs_for_media_engine, get_video_vp8_codecs, get_video_vp9_codecs,
    },
    whep_output::cleanup_session_handler::OnCleanupSessionHdlr,
};
use crate::prelude::*;

#[derive(Debug, Clone)]
pub(crate) struct PeerConnection {
    pc: Arc<RTCPeerConnection>,
}

impl PeerConnection {
    pub async fn new(
        ctx: &Arc<PipelineCtx>,
        video_encoder: &Option<VideoEncoderOptions>,
        audio_encoder: &Option<AudioEncoderOptions>,
    ) -> Result<Self, WhipWhepServerError> {
        let mut media_engine = MediaEngine::default();

        register_codecs(
            &mut media_engine,
            video_encoder.clone(),
            audio_encoder.clone(),
        )?;

        let registry = register_default_interceptors(Registry::new(), &mut media_engine)?;

        let api = APIBuilder::new()
            .with_media_engine(media_engine)
            .with_interceptor_registry(registry)
            .build();

        let config = RTCConfiguration {
            ice_servers: vec![RTCIceServer {
                urls: ctx.stun_servers.to_vec(),
                ..Default::default()
            }],
            ..Default::default()
        };

        let peer_connection = Arc::new(api.new_peer_connection(config).await?);

        Ok(Self {
            pc: peer_connection,
        })
    }

    pub async fn new_video_track(
        &self,
        encoder: &VideoEncoderOptions,
    ) -> Result<(Arc<TrackLocalStaticRTP>, Arc<RTCRtpSender>, u32), WhipWhepServerError> {
        let mime_type = match encoder {
            VideoEncoderOptions::FfmpegH264(_) => MIME_TYPE_H264,
            VideoEncoderOptions::FfmpegVp8(_) => MIME_TYPE_VP8,
            VideoEncoderOptions::FfmpegVp9(_) => MIME_TYPE_VP9,
        };
        let track = Arc::new(TrackLocalStaticRTP::new(
            RTCRtpCodecCapability {
                mime_type: mime_type.to_owned(),
                clock_rate: 90000,
                channels: 0,
                sdp_fmtp_line: "".to_owned(),
                rtcp_feedback: vec![],
            },
            "video".to_string(),
            "webrtc".to_string(),
        ));
        let sender = self.pc.add_track(track.clone()).await?;

        let rtc_sender_params = sender.get_parameters().await;
        let ssrc = match rtc_sender_params.encodings.first() {
            Some(e) => e.ssrc,
            None => rand::thread_rng().gen::<u32>(),
        };

        Ok((track, sender, ssrc))
    }

    pub async fn new_audio_track(
        &self,
        encoder: &AudioEncoderOptions,
    ) -> Result<(Arc<TrackLocalStaticRTP>, u32, u8), WhipWhepServerError> {
        let track = match encoder {
            AudioEncoderOptions::Opus(opts) => {
                let channels = match opts.channels {
                    AudioChannels::Mono => 1,
                    AudioChannels::Stereo => 2,
                };
                let fec = opts.forward_error_correction;
                Arc::new(TrackLocalStaticRTP::new(
                    RTCRtpCodecCapability {
                        mime_type: MIME_TYPE_OPUS.to_owned(),
                        clock_rate: opts.sample_rate,
                        channels,
                        sdp_fmtp_line: format!("minptime=10;useinbandfec={}", fec as u8).to_owned(),
                        rtcp_feedback: vec![],
                    },
                    "audio".to_string(),
                    "webrtc".to_string(),
                ))
            }
            AudioEncoderOptions::FdkAac(_) => {
                // this should never happen
                return Err(WhipWhepServerError::InternalError(
                    "AAC is not supported codec for WHEP output".to_owned(),
                ));
            }
        };

        let sender = self.pc.add_track(track.clone()).await?;

        let rtc_sender_params = sender.get_parameters().await;
        let (ssrc, payload_type) = match rtc_sender_params.encodings.first() {
            Some(e) => (e.ssrc, e.payload_type),
            None => (rand::thread_rng().gen::<u32>(), 111),
        };

        Ok((track, ssrc, payload_type))
    }

    pub async fn set_remote_description(
        &self,
        answer: RTCSessionDescription,
    ) -> Result<(), WhipWhepServerError> {
        Ok(self.pc.set_remote_description(answer).await?)
    }

    pub async fn set_local_description(
        &self,
        offer: RTCSessionDescription,
    ) -> Result<(), WhipWhepServerError> {
        Ok(self.pc.set_local_description(offer).await?)
    }

    pub async fn create_answer(&self) -> Result<RTCSessionDescription, WhipWhepServerError> {
        Ok(self.pc.create_answer(None).await?)
    }

    pub async fn local_description(&self) -> Result<RTCSessionDescription, WhipWhepServerError> {
        match self.pc.local_description().await {
            Some(dsc) => Ok(dsc),
            None => Err(WhipWhepServerError::InternalError(
                "Local description is not set, cannot read it".to_string(),
            )),
        }
    }

    pub async fn negotiate_connection(
        &self,
        offer: String,
    ) -> Result<RTCSessionDescription, WhipWhepServerError> {
        let offer = RTCSessionDescription::offer(offer)?;
        self.set_remote_description(offer).await?;

        let answer = self.create_answer().await?;
        self.set_local_description(answer).await?;

        self.wait_for_ice_candidates(Duration::from_secs(1)).await?;

        let sdp_answer = self.local_description().await?;

        Ok(sdp_answer)
    }

    pub async fn wait_for_ice_candidates(
        &self,
        wait_timeout: Duration,
    ) -> Result<(), WhipWhepServerError> {
        let (sender, mut receiver) = watch::channel(RTCIceGathererState::Unspecified);

        self.pc
            .on_ice_gathering_state_change(Box::new(move |gatherer_state| {
                if let Err(err) = sender.send(gatherer_state) {
                    debug!("Cannot send gathering state: {err:?}");
                };
                Box::pin(async {})
            }));

        let gather_candidates = async {
            while receiver.changed().await.is_ok() {
                if *receiver.borrow() == RTCIceGathererState::Complete {
                    break;
                }
            }
        };

        if timeout(wait_timeout, gather_candidates).await.is_err() {
            debug!("Maximum time for gathering candidate has elapsed.");
        }
        Ok(())
    }

    pub async fn add_ice_candidate(
        &self,
        candidate: RTCIceCandidateInit,
    ) -> Result<(), WhipWhepServerError> {
        Ok(self.pc.add_ice_candidate(candidate).await?)
    }

    pub async fn close(&self) -> Result<(), WhipWhepServerError> {
        Ok(self.pc.close().await?)
    }

    pub fn on_peer_connection_cleanup(&self, cleanup_session_handler: OnCleanupSessionHdlr) {
        let pc = self.pc.clone();
        let cleanup_task_handle = Arc::new(Mutex::new(None));

        self.pc.on_peer_connection_state_change(Box::new({
            move |state: RTCPeerConnectionState| {
                handle_cleanup_on_disconnect(
                    state,
                    pc.clone(),
                    cleanup_task_handle.clone(),
                    cleanup_session_handler.clone(),
                );
                Box::pin(async {})
            }
        }));
    }
}

fn register_codecs(
    media_engine: &mut MediaEngine,
    video_encoder: Option<VideoEncoderOptions>,
    audio_encoder: Option<AudioEncoderOptions>,
) -> Result<(), WhipWhepServerError> {
    if let Some(encoder) = video_encoder {
        match encoder {
            VideoEncoderOptions::FfmpegH264(_) => {
                for codec in get_video_h264_codecs_for_media_engine() {
                    media_engine.register_codec(codec, RTPCodecType::Video)?;
                }
            }
            VideoEncoderOptions::FfmpegVp8(_) => {
                for codec in get_video_vp8_codecs() {
                    media_engine.register_codec(codec, RTPCodecType::Video)?;
                }
            }
            VideoEncoderOptions::FfmpegVp9(_) => {
                for codec in get_video_vp9_codecs() {
                    media_engine.register_codec(codec, RTPCodecType::Video)?;
                }
            }
        };
    };

    if let Some(encoder) = audio_encoder {
        match encoder {
            AudioEncoderOptions::Opus(opts) => {
                let channels = match opts.channels {
                    AudioChannels::Mono => 1,
                    AudioChannels::Stereo => 2,
                };
                let fec_first = opts.forward_error_correction;
                media_engine.register_codec(
                    create_opus_codec_params(opts.sample_rate, channels, fec_first),
                    RTPCodecType::Audio,
                )?;

                media_engine.register_codec(
                    create_opus_codec_params(opts.sample_rate, channels, !fec_first),
                    RTPCodecType::Audio,
                )?;
            }
            AudioEncoderOptions::FdkAac(_) => {
                return Err(WhipWhepServerError::InternalError(
                    "AAC is not supported codec for WHEP output".to_owned(),
                ));
            }
        }
    }
    Ok(())
}

<<<<<<< HEAD
fn handle_cleanup_on_disconnect(
    state: RTCPeerConnectionState,
    pc: Arc<RTCPeerConnection>,
    cleanup_task_handle: Arc<Mutex<Option<JoinHandle<()>>>>,
    remove_session_handler: OnCleanupSessionHdlr,
) {
    match state {
        RTCPeerConnectionState::Connected => {
            if let Ok(mut handle) = cleanup_task_handle.lock() {
                if let Some(task) = handle.take() {
                    task.abort();
                }
            }
        }
        RTCPeerConnectionState::Failed | RTCPeerConnectionState::Disconnected => {
            if let Ok(handle @ None) = cleanup_task_handle.lock().as_deref_mut() {
                // schedule task only if none is pending, crucial in transitions failed <-> disconnected
                let task = tokio::spawn(async move {
                    sleep(Duration::from_secs(150)).await; // 2 min 30 s

                    let current_state = pc.connection_state();
                    if current_state != RTCPeerConnectionState::Connected
                        && current_state != RTCPeerConnectionState::Connecting
                    {
                        remove_session_handler.call_handler().await;
                    }
                });
                *handle = Some(task);
            }
        }
        _ => {
            // Other states aren't crucial for cleanup
        }
=======
fn create_opus_codec_params(
    sample_rate: u32,
    channels: u16,
    fec_enabled: bool,
) -> RTCRtpCodecParameters {
    let (payload_type, fec) = if fec_enabled { (111, 1) } else { (110, 0) };

    RTCRtpCodecParameters {
        capability: RTCRtpCodecCapability {
            mime_type: MIME_TYPE_OPUS.to_owned(),
            clock_rate: sample_rate,
            channels,
            sdp_fmtp_line: format!("minptime=10;useinbandfec={fec}"),
            rtcp_feedback: vec![],
        },
        payload_type,
        ..Default::default()
>>>>>>> c42524c6
    }
}<|MERGE_RESOLUTION|>--- conflicted
+++ resolved
@@ -309,7 +309,6 @@
     Ok(())
 }
 
-<<<<<<< HEAD
 fn handle_cleanup_on_disconnect(
     state: RTCPeerConnectionState,
     pc: Arc<RTCPeerConnection>,
@@ -343,7 +342,9 @@
         _ => {
             // Other states aren't crucial for cleanup
         }
-=======
+    }
+}
+
 fn create_opus_codec_params(
     sample_rate: u32,
     channels: u16,
@@ -361,6 +362,5 @@
         },
         payload_type,
         ..Default::default()
->>>>>>> c42524c6
     }
 }