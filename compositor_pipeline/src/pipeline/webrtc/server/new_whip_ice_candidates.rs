<<<<<<< HEAD
use crate::pipeline::webrtc::{
    error::WhipWhepServerError,
    trickle_ice_utils::{ice_fragment_unmarshal, validate_content_type},
    WhipWhepServerState,
};
=======
use crate::pipeline::webrtc::{error::WhipWhepServerError, WhipWhepServerState};
>>>>>>> e3c1bafa
use axum::{
    extract::{Path, State},
    http::{HeaderMap, StatusCode},
};
use std::sync::Arc;

pub async fn handle_new_whip_ice_candidates(
    Path(id): Path<String>,
    State(state): State<WhipWhepServerState>,
    headers: HeaderMap,
    sdp_fragment_content: String,
) -> Result<StatusCode, WhipWhepServerError> {
    let session_id = Arc::from(id);

    validate_content_type(&headers)?;
    state.inputs.validate_token(&session_id, &headers).await?;

    let peer_connection = state
        .inputs
        .get_with(&session_id, |input| Ok(input.peer_connection.clone()))?;

    if let Some(peer_connection) = peer_connection {
        for candidate in ice_fragment_unmarshal(&sdp_fragment_content) {
            if let Err(err) = peer_connection.add_ice_candidate(candidate.clone()).await {
                return Err(WhipWhepServerError::BadRequest(format!(
                    "Cannot add ice_candidate {candidate:?} for session {session_id:?}: {err:?}"
                )));
            }
        }
    } else {
        return Err(WhipWhepServerError::InternalError(format!(
            "None peer connection for {session_id:?}"
        )));
    }

    Ok(StatusCode::NO_CONTENT)
<<<<<<< HEAD
=======
}

pub fn ice_fragment_unmarshal(sdp_fragment_content: &str) -> Vec<RTCIceCandidateInit> {
    let lines = sdp_fragment_content.split("\n");
    let mut candidates = Vec::new();
    let mut mid = None;
    let mut mid_num = None;

    for line in lines {
        if line.starts_with("a=mid:") {
            mid = line
                .split_once(':')
                .map(|(_, value)| value.trim().to_string());
            mid_num = mid_num.map_or(Some(0), |index| Some(index + 1));
        }
        if line.starts_with("a=candidate:") {
            candidates.push(RTCIceCandidateInit {
                candidate: line[2..].to_string(),
                sdp_mid: mid.clone(),
                sdp_mline_index: mid_num,
                ..Default::default()
            });
        }
    }
    candidates
}

pub fn validate_content_type(headers: &HeaderMap) -> Result<(), WhipWhepServerError> {
    let content_type = headers
        .get("Content-Type")
        .and_then(|value| value.to_str().ok())
        .unwrap_or("");

    if content_type != "application/trickle-ice-sdpfrag" {
        return Err(WhipWhepServerError::BadRequest(
            "Invalid Content-Type".to_owned(),
        ));
    }
    Ok(())
>>>>>>> e3c1bafa
}<|MERGE_RESOLUTION|>--- conflicted
+++ resolved
@@ -1,12 +1,9 @@
-<<<<<<< HEAD
 use crate::pipeline::webrtc::{
     error::WhipWhepServerError,
     trickle_ice_utils::{ice_fragment_unmarshal, validate_content_type},
     WhipWhepServerState,
 };
-=======
-use crate::pipeline::webrtc::{error::WhipWhepServerError, WhipWhepServerState};
->>>>>>> e3c1bafa
+
 use axum::{
     extract::{Path, State},
     http::{HeaderMap, StatusCode},
@@ -43,46 +40,4 @@
     }
 
     Ok(StatusCode::NO_CONTENT)
-<<<<<<< HEAD
-=======
-}
-
-pub fn ice_fragment_unmarshal(sdp_fragment_content: &str) -> Vec<RTCIceCandidateInit> {
-    let lines = sdp_fragment_content.split("\n");
-    let mut candidates = Vec::new();
-    let mut mid = None;
-    let mut mid_num = None;
-
-    for line in lines {
-        if line.starts_with("a=mid:") {
-            mid = line
-                .split_once(':')
-                .map(|(_, value)| value.trim().to_string());
-            mid_num = mid_num.map_or(Some(0), |index| Some(index + 1));
-        }
-        if line.starts_with("a=candidate:") {
-            candidates.push(RTCIceCandidateInit {
-                candidate: line[2..].to_string(),
-                sdp_mid: mid.clone(),
-                sdp_mline_index: mid_num,
-                ..Default::default()
-            });
-        }
-    }
-    candidates
-}
-
-pub fn validate_content_type(headers: &HeaderMap) -> Result<(), WhipWhepServerError> {
-    let content_type = headers
-        .get("Content-Type")
-        .and_then(|value| value.to_str().ok())
-        .unwrap_or("");
-
-    if content_type != "application/trickle-ice-sdpfrag" {
-        return Err(WhipWhepServerError::BadRequest(
-            "Invalid Content-Type".to_owned(),
-        ));
-    }
-    Ok(())
->>>>>>> e3c1bafa
 }