--- conflicted
+++ resolved
@@ -11,13 +11,8 @@
     State(state): State<WhipWhepServerState>,
     headers: HeaderMap,
     sdp_fragment_content: String,
-<<<<<<< HEAD
 ) -> Result<StatusCode, WhipWhepServerError> {
-    let input_id = InputId(Arc::from(id));
-=======
-) -> Result<StatusCode, WhipServerError> {
     let session_id = Arc::from(id);
->>>>>>> 78491ae0
 
     validate_content_type(&headers)?;
     state.inputs.validate_token(&session_id, &headers).await?;
@@ -29,24 +24,14 @@
     if let Some(peer_connection) = peer_connection {
         for candidate in ice_fragment_unmarshal(&sdp_fragment_content) {
             if let Err(err) = peer_connection.add_ice_candidate(candidate.clone()).await {
-<<<<<<< HEAD
                 return Err(WhipWhepServerError::BadRequest(format!(
-                    "Cannot add ice_candidate {candidate:?} for input {input_id:?}: {err:?}"
-=======
-                return Err(WhipServerError::BadRequest(format!(
                     "Cannot add ice_candidate {candidate:?} for session {session_id:?}: {err:?}"
->>>>>>> 78491ae0
                 )));
             }
         }
     } else {
-<<<<<<< HEAD
         return Err(WhipWhepServerError::InternalError(format!(
-            "None peer connection for {input_id:?}"
-=======
-        return Err(WhipServerError::InternalError(format!(
             "None peer connection for {session_id:?}"
->>>>>>> 78491ae0
         )));
     }
 
