use crate::pipeline::webrtc::{
    error::WhipWhepServerError,
    handle_keyframe_requests::handle_keyframe_requests,
    whep_output::{peer_connection::PeerConnection, stream_media_to_peer::stream_media_to_peer},
    WhipWhepServerState,
};
use axum::{
    body::Body,
    debug_handler,
    extract::{Path, State},
    http::{HeaderMap, Response, StatusCode},
};
use compositor_render::OutputId;
use std::sync::Arc;
use tracing::trace;
use uuid::Uuid;

#[debug_handler]
pub async fn handle_create_whep_session(
    Path(id): Path<String>,
    State(state): State<WhipWhepServerState>,
    headers: HeaderMap,
    offer: String,
) -> Result<Response<Body>, WhipWhepServerError> {
    let output_id = OutputId(Arc::from(id.clone()));
    let session_id: Arc<str> = Arc::from(Uuid::new_v4().to_string()); // TODO maybe simple rand better
    trace!("SDP offer: {}", offer);

    validate_sdp_content_type(&headers)?;
    let outputs = state.outputs.clone();
    outputs.validate_token(&output_id, &headers).await?;
    let ctx = state.ctx.clone();

    let (video_encoder, video_receiver, keyframe_request_sender) =
        outputs.get_with(&output_id, |output| {
            if let Some(v) = &output.video_options {
                Ok((
                    Some(v.encoder.clone()),
                    Some(v.receiver.resubscribe()),
                    Some(v.track_thread_handle.keyframe_request_sender.clone()),
                ))
            } else {
                Ok((None, None, None))
            }
        })?;

    let (audio_encoder, audio_receiver) = outputs.get_with(&output_id, |output| {
        if let Some(a) = &output.audio_options {
            Ok((Some(a.encoder.clone()), Some(a.receiver.resubscribe())))
        } else {
            Ok((None, None))
        }
    })?;

    let peer_connection =
        PeerConnection::new(&ctx.clone(), video_encoder.clone(), audio_encoder.clone()).await?;

    let (video_track, video_sender) = match video_encoder {
        Some(encoder) => {
            let (track, sender) = peer_connection.new_video_track(encoder).await?;
            (Some(track), Some(sender))
        }
        None => (None, None),
    };

    let audio_track = match audio_encoder {
        Some(encoder) => Some(peer_connection.new_audio_track(encoder).await?),
        None => None,
    };

    let sdp_answer = peer_connection.negotiate_connection(offer).await?;
    trace!("SDP answer: {}", sdp_answer.sdp);

<<<<<<< HEAD
    outputs.add_session(&output_id, session_id.clone(), Arc::new(peer_connection))?;

    spawn_media_streaming_task(
        ctx.clone(),
        &output_id,
        video_options.clone(),
        audio_options.clone(),
        video_track,
        audio_track,
    )
    .await;
=======
    let ctx_clone = ctx.clone();
    tokio::spawn(async move {
        stream_media_to_peer(
            ctx_clone,
            &output_id,
            video_receiver,
            audio_receiver,
            video_track,
            audio_track,
        )
        .await;
    });
>>>>>>> 5e9b698d

    if let (Some(sender), Some(keyframe_request_sender)) = (video_sender, keyframe_request_sender) {
        handle_keyframe_requests(&ctx.clone(), sender, keyframe_request_sender);
    }

    let body = Body::from(sdp_answer.sdp.to_string());
    let response = Response::builder()
        .status(StatusCode::CREATED)
        .header("Content-Type", "application/sdp")
        .header(
            "Location",
            format!(
                "/whep/{}/{}",
                urlencoding::encode(&id),
                urlencoding::encode(&session_id),
            ),
        )
        .body(body)?;
    Ok(response)
}

pub fn validate_sdp_content_type(headers: &HeaderMap) -> Result<(), WhipWhepServerError> {
    if let Some(content_type) = headers.get("Content-Type") {
        if content_type.as_bytes() != b"application/sdp" {
            return Err(WhipWhepServerError::InternalError(
                "Invalid Content-Type".to_string(),
            ));
        }
    } else {
        return Err(WhipWhepServerError::BadRequest(
            "Missing Content-Type header".to_string(),
        ));
    }
    Ok(())
}<|MERGE_RESOLUTION|>--- conflicted
+++ resolved
@@ -71,19 +71,8 @@
     let sdp_answer = peer_connection.negotiate_connection(offer).await?;
     trace!("SDP answer: {}", sdp_answer.sdp);
 
-<<<<<<< HEAD
     outputs.add_session(&output_id, session_id.clone(), Arc::new(peer_connection))?;
 
-    spawn_media_streaming_task(
-        ctx.clone(),
-        &output_id,
-        video_options.clone(),
-        audio_options.clone(),
-        video_track,
-        audio_track,
-    )
-    .await;
-=======
     let ctx_clone = ctx.clone();
     tokio::spawn(async move {
         stream_media_to_peer(
@@ -96,7 +85,6 @@
         )
         .await;
     });
->>>>>>> 5e9b698d
 
     if let (Some(sender), Some(keyframe_request_sender)) = (video_sender, keyframe_request_sender) {
         handle_keyframe_requests(&ctx.clone(), sender, keyframe_request_sender);
