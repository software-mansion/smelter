--- conflicted
+++ resolved
@@ -6,13 +6,9 @@
     input::ChunksReceiver,
     structs::{EncodedChunk, VideoCodec},
 };
-<<<<<<< HEAD
-use compositor_render::{AudioChannels, InputId};
-use compositor_render::{AudioSamplesBatch, Frame};
-=======
+
 use bytes::Bytes;
-use compositor_render::{AudioSamplesBatch, Frame, InputId};
->>>>>>> 45b46bde
+use compositor_render::{AudioChannels, AudioSamplesBatch, Frame, InputId};
 use crossbeam_channel::{bounded, Receiver, Sender};
 
 pub mod fdk_aac;
@@ -137,18 +133,18 @@
     }
 }
 
-#[derive(Debug, Clone)]
+#[derive(Debug, Clone, PartialEq, Eq)]
 pub struct VideoDecoderOptions {
     pub codec: VideoCodec,
 }
 
-#[derive(Debug, Clone)]
+#[derive(Debug, Clone, PartialEq, Eq)]
 pub enum AudioDecoderOptions {
     Opus(OpusDecoderOptions),
     Aac(AacDecoderOptions),
 }
 
-#[derive(Debug, Clone)]
+#[derive(Debug, Clone, PartialEq, Eq)]
 pub struct OpusDecoderOptions {
     pub sample_rate: u32,
     pub channels: AudioChannels,
@@ -161,14 +157,14 @@
     pub audio: Option<Receiver<AudioSamplesBatch>>,
 }
 
-#[derive(Debug, Clone, Copy)]
+#[derive(Debug, Clone, Copy, PartialEq, Eq)]
 pub enum AacTransport {
     RawAac,
     ADTS,
     ADIF,
 }
 
-#[derive(Debug, Clone)]
+#[derive(Debug, Clone, PartialEq, Eq)]
 pub struct AacDecoderOptions {
     pub transport: AacTransport,
     pub asc: Option<Bytes>,
