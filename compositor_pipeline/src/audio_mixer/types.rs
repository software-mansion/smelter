--- conflicted
+++ resolved
@@ -37,7 +37,7 @@
     pub sample_rate: u32,
 }
 
-#[derive(Debug, Clone)]
+#[derive(Clone)]
 pub enum AudioSamples {
     Mono(Vec<i16>),
     Stereo(Vec<(i16, i16)>),
@@ -56,15 +56,6 @@
     }
 }
 
-<<<<<<< HEAD
-=======
-#[derive(Clone)]
-pub enum AudioSamples {
-    Mono(Vec<i16>),
-    Stereo(Vec<(i16, i16)>),
-}
-
->>>>>>> cf184270
 impl AudioSamples {
     pub fn len(&self) -> usize {
         match self {
