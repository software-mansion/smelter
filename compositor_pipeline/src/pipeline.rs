--- conflicted
+++ resolved
@@ -22,15 +22,10 @@
 };
 use crate::queue::Queue;
 
-<<<<<<< HEAD
 use self::decoder::DecoderOptions;
-use self::encoder::{Encoder, EncoderSettings};
+use self::encoder::{Encoder, EncoderOptions};
 use self::input::InputOptions;
-use self::structs::VideoCodec;
-=======
-use self::encoder::{Encoder, EncoderOptions};
 use self::output::{Output, OutputOptions};
->>>>>>> 3be2a21c
 
 pub mod decoder;
 pub mod encoder;
@@ -57,20 +52,6 @@
     pub root: Component,
 }
 
-<<<<<<< HEAD
-pub trait PipelineOutput: Send + Sync + Sized + Clone + 'static {
-    type Opts: Send + Sync + 'static;
-    type Context: 'static;
-
-    fn send_data(&self, context: &mut Self::Context, chunk: structs::EncodedChunk);
-    fn new(
-        opts: Self::Opts,
-        codec: structs::VideoCodec,
-    ) -> Result<(Self, Self::Context), CustomError>;
-}
-
-=======
->>>>>>> 3be2a21c
 pub struct PipelineInput {
     pub input: input::Input,
     pub decoder: decoder::Decoder,
@@ -180,11 +161,7 @@
             return Err(RegisterOutputError::UnsupportedResolution(output_id));
         }
 
-<<<<<<< HEAD
-        let output = Encoder::new(output_opts, VideoCodec::H264)
-=======
         let (encoder, packets) = Encoder::new(encoder_opts)
->>>>>>> 3be2a21c
             .map_err(|e| RegisterOutputError::EncoderError(output_id.clone(), e))?;
 
         let output = Output::new(output_opts, packets)
