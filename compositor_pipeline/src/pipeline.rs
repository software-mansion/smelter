--- conflicted
+++ resolved
@@ -129,12 +129,9 @@
     pub wgpu_features: WgpuFeatures,
     pub load_system_fonts: Option<bool>,
     pub wgpu_ctx: Option<GraphicsContext>,
-<<<<<<< HEAD
     pub whip_whep_server_port: u16,
     pub start_whip_whep: bool,
-=======
     pub tokio_rt: Arc<Runtime>,
->>>>>>> d1c6d77f
 }
 
 #[derive(Clone)]
@@ -143,14 +140,10 @@
     pub output_framerate: Framerate,
     pub download_dir: Arc<PathBuf>,
     pub event_emitter: Arc<EventEmitter>,
-<<<<<<< HEAD
-    pub tokio_rt: Arc<tokio::runtime::Runtime>,
     pub whip_whep_state: Arc<WhipWhepState>,
     pub whip_whep_server_port: u16,
     pub start_whip_whep: bool,
-=======
     pub tokio_rt: Arc<Runtime>,
->>>>>>> d1c6d77f
     #[cfg(feature = "vk-video")]
     pub vulkan_ctx: Option<graphics_context::VulkanCtx>,
 }
@@ -201,19 +194,6 @@
         std::fs::create_dir_all(&download_dir).map_err(InitPipelineError::CreateDownloadDir)?;
 
         let event_emitter = Arc::new(EventEmitter::new());
-        let ctx = PipelineCtx {
-            output_sample_rate: opts.output_sample_rate,
-            output_framerate: opts.queue_options.output_framerate,
-            download_dir: download_dir.into(),
-            event_emitter: event_emitter.clone(),
-            tokio_rt: Arc::new(Runtime::new().map_err(InitPipelineError::CreateTokioRuntime)?),
-            whip_whep_state: WhipWhepState::new(),
-            #[cfg(feature = "vk-video")]
-            vulkan_ctx: preinitialized_ctx.and_then(|ctx| ctx.vulkan_ctx),
-            whip_whep_server_port: opts.whip_whep_server_port,
-            start_whip_whep: opts.start_whip_whep,
-        };
-
         let pipeline = Pipeline {
             outputs: HashMap::new(),
             inputs: HashMap::new(),
@@ -221,19 +201,18 @@
             renderer,
             audio_mixer: AudioMixer::new(opts.output_sample_rate),
             is_started: false,
-<<<<<<< HEAD
-            ctx,
-=======
             ctx: PipelineCtx {
                 output_sample_rate: opts.output_sample_rate,
                 output_framerate: opts.queue_options.output_framerate,
                 download_dir: download_dir.into(),
                 event_emitter,
+                whip_whep_state: WhipWhepState::new(),
+                whip_whep_server_port: opts.whip_whep_server_port,
+                start_whip_whep: opts.start_whip_whep,
                 tokio_rt: opts.tokio_rt,
                 #[cfg(feature = "vk-video")]
                 vulkan_ctx: preinitialized_ctx.and_then(|ctx| ctx.vulkan_ctx),
             },
->>>>>>> d1c6d77f
         };
 
         Ok((pipeline, event_loop))
