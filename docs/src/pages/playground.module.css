--- conflicted
+++ resolved
@@ -3,10 +3,6 @@
   display: flex;
   flex-direction: row;
   flex-wrap: wrap;
-<<<<<<< HEAD
-  min-height: 82vh;
-=======
->>>>>>> 7d5d6d02
   margin: 20px;
 }
 
