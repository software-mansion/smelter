[package]
name = "compositor_render"
version = "0.1.0"
edition = "2021"

# See more keys and their definitions at https://doc.rust-lang.org/cargo/reference/manifest.html

[dependencies]
pollster = "0.3.0"
thiserror = { workspace = true } 
wgpu = { version = "0.16.1", features = ["naga"] }
compositor_common = { path = "../compositor_common" }
compositor_chromium = { path = "../compositor_chromium" }
image = { version = "0.24.6", features = ["jpeg", "png"] }
serde = { workspace = true }
serde_json = { workspace = true }
reqwest = { workspace = true }
bytes = { workspace = true }
log = { workspace = true }
bytemuck = { version = "1.13.1", features = ["derive"] }
glyphon = "0.3.0"
crossbeam-channel = { workspace = true }
resvg = "0.35.0"
<<<<<<< HEAD
nalgebra-glm = "0.18.0"
=======
shared_memory = { workspace = true }
>>>>>>> 14421c27
naga = "0.12.0"

[dev-dependencies]
env_logger = { workspace = true }<|MERGE_RESOLUTION|>--- conflicted
+++ resolved
@@ -21,11 +21,8 @@
 glyphon = "0.3.0"
 crossbeam-channel = { workspace = true }
 resvg = "0.35.0"
-<<<<<<< HEAD
 nalgebra-glm = "0.18.0"
-=======
 shared_memory = { workspace = true }
->>>>>>> 14421c27
 naga = "0.12.0"
 
 [dev-dependencies]
