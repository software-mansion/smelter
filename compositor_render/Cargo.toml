[package]
name = "compositor_render"
version = "0.1.0"
edition = "2021"

# See more keys and their definitions at https://doc.rust-lang.org/cargo/reference/manifest.html

[dependencies]
pollster = "0.3.0"
thiserror = { workspace = true }
wgpu = "0.16.1"
compositor_common = { path = "../compositor_common" }
compositor_chromium = { path = "../compositor_chromium" }
image = { version = "0.24.6", features = ["jpeg", "png"] }
serde = { workspace = true }
serde_json = { workspace = true }
reqwest = { workspace = true }
bytes = { workspace = true }
log = { workspace = true }
bytemuck = { version = "1.13.1", features = ["derive"] }
glyphon = "0.3.0"
crossbeam-channel = { workspace = true }
<<<<<<< HEAD
signal-hook = { workspace = true }
=======
resvg = "0.35.0"
>>>>>>> 53de9811

[dev-dependencies]
env_logger = { workspace = true }<|MERGE_RESOLUTION|>--- conflicted
+++ resolved
@@ -20,11 +20,8 @@
 bytemuck = { version = "1.13.1", features = ["derive"] }
 glyphon = "0.3.0"
 crossbeam-channel = { workspace = true }
-<<<<<<< HEAD
 signal-hook = { workspace = true }
-=======
 resvg = "0.35.0"
->>>>>>> 53de9811
 
 [dev-dependencies]
 env_logger = { workspace = true }