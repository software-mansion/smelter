--- conflicted
+++ resolved
@@ -18,8 +18,5 @@
 bytes = { workspace = true }
 log = { workspace = true }
 bytemuck = { version = "1.13.1", features = ["derive"] }
-<<<<<<< HEAD
 glyphon = "0.3.0"
-=======
-crossbeam-channel = { workspace = true }
->>>>>>> 35a51e6d
+crossbeam-channel = { workspace = true }