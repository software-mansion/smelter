--- conflicted
+++ resolved
@@ -7,7 +7,7 @@
 use crate::transformations::layout::LayoutNode;
 use crate::transformations::shader::node::ShaderNode;
 use crate::transformations::shader::Shader;
-use crate::{InputId, Resolution};
+use crate::InputId;
 
 use crate::transformations::text_renderer::TextRenderParams;
 use crate::transformations::web_renderer::WebRenderer;
@@ -78,16 +78,7 @@
             scene::NodeParams::Web(children_ids, web_renderer) => {
                 Self::new_web_renderer_node(ctx, children, children_ids, web_renderer)
             }
-<<<<<<< HEAD
-            scene::NodeParams::Image(image_params) => Self::new_image_node(
-                ctx,
-                image_params.image,
-                image_params.start_pts,
-                image_params.resolution,
-            ),
-=======
             scene::NodeParams::Image(image_params) => Self::new_image_node(ctx, image_params),
->>>>>>> af43e866
             scene::NodeParams::Text(text_params) => Self::new_text_node(ctx, text_params),
             scene::NodeParams::Layout(layout_provider) => {
                 Self::new_layout_node(ctx, children, layout_provider)
@@ -151,19 +142,8 @@
         }
     }
 
-<<<<<<< HEAD
-    pub(super) fn new_image_node(
-        ctx: &RenderCtx,
-        image: Image,
-        start_pts: Duration,
-        resolution: Resolution,
-    ) -> Self {
-        let node =
-            InnerRenderNode::Image(ImageNode::new(ctx.wgpu_ctx, image, start_pts, resolution));
-=======
     pub(super) fn new_image_node(ctx: &RenderCtx, image: ImageRenderParams) -> Self {
         let node = InnerRenderNode::Image(ImageNode::new(ctx.wgpu_ctx, image));
->>>>>>> af43e866
         let output = NodeTexture::new();
 
         Self {
