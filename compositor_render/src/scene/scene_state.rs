--- conflicted
+++ resolved
@@ -185,14 +185,10 @@
                     .collect::<Result<_, _>>()?,
             }),
             IntermediateNode::Image(image) => Ok(Node {
-<<<<<<< HEAD
-                params: NodeParams::Image(image.image, None),
-=======
                 params: NodeParams::Image {
                     image: image.image,
                     start_pts: image.start_pts,
                 },
->>>>>>> 0bdea13a
                 children: vec![],
             }),
             IntermediateNode::Text(text) => Ok(Node {
