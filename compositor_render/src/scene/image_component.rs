--- conflicted
+++ resolved
@@ -1,10 +1,6 @@
-<<<<<<< HEAD
-use crate::{transformations::image::Image, Resolution};
-=======
 use std::{sync::Arc, time::Duration};
 
 use crate::transformations::image::Image;
->>>>>>> 0bdea13a
 
 use super::{
     scene_state::BuildStateTreeCtx, ComponentId, ImageComponent, IntermediateNode, SceneError,
@@ -15,11 +11,7 @@
 pub(super) struct StatefulImageComponent {
     pub(super) component: ImageComponent,
     pub(super) image: Image,
-<<<<<<< HEAD
-    // pub(super) resolution: Option<Resolution>
-=======
     pub(super) start_pts: Duration,
->>>>>>> 0bdea13a
 }
 
 impl StatefulImageComponent {
@@ -46,13 +38,6 @@
             .images
             .get(&self.image_id)
             .ok_or_else(|| SceneError::ImageNotFound(self.image_id.clone()))?;
-<<<<<<< HEAD
-        Ok(StatefulComponent::Image(StatefulImageComponent {
-            component: self,
-            image,
-            // resolution: self.resolution
-        }))
-=======
 
         let prev_state = self
             .id
@@ -85,6 +70,5 @@
         };
 
         Ok(StatefulComponent::Image(component))
->>>>>>> 0bdea13a
     }
 }