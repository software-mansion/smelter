use std::{
    collections::HashMap,
    io,
    path::PathBuf,
    sync::{Arc, Mutex},
};

use crate::renderer::{
    texture::{BGRATexture, NodeTexture},
    BGRAToRGBAConverter, RegisterCtx, RenderCtx,
};

use compositor_common::{
    renderer_spec::WebRendererSpec,
    scene::{NodeId, Resolution},
};
use log::{error, info};
use serde::{Deserialize, Serialize};

<<<<<<< HEAD
use self::browser::{BrowserController, BrowserControllerNewError, EmbedFrameError};
=======
use self::{
    browser::{BrowserClient, BrowserState},
    chromium::WebRendererContextError,
};
>>>>>>> 40fc1d77

pub mod browser;
pub mod chromium_context;
mod chromium_sender;
mod chromium_sender_thread;
pub(crate) mod node;

pub const EMBED_SOURCE_FRAMES_MESSAGE: &str = "EMBED_SOURCE_FRAMES";
pub const UNEMBED_SOURCE_FRAMES_MESSAGE: &str = "UNEMBED_SOURCE_FRAMES";

#[derive(Serialize, Deserialize)]
#[serde(default)]
pub struct WebRendererOptions {
    pub init: bool,
    pub disable_gpu: bool,
}

impl Default for WebRendererOptions {
    fn default() -> Self {
        Self {
            init: true,
            disable_gpu: false,
        }
    }
}

pub struct WebRenderer {
    params: WebRendererSpec,
    controller: Mutex<BrowserController>,

    bgra_texture: BGRATexture,
    _bgra_bind_group_layout: wgpu::BindGroupLayout,
    bgra_bind_group: wgpu::BindGroup,
    bgra_to_rgba: BGRAToRGBAConverter,
}

impl WebRenderer {
    pub fn new(ctx: &RegisterCtx, params: WebRendererSpec) -> Result<Self, CreateWebRendererError> {
        info!("Starting web renderer for {}", &params.url);

        let bgra_texture = BGRATexture::new(&ctx.wgpu_ctx, params.resolution);
        let bgra_bind_group_layout = BGRATexture::new_bind_group_layout(&ctx.wgpu_ctx.device);
        let bgra_bind_group = bgra_texture.new_bind_group(&ctx.wgpu_ctx, &bgra_bind_group_layout);
        let bgra_to_rgba = BGRAToRGBAConverter::new(&ctx.wgpu_ctx.device, &bgra_bind_group_layout);

        let controller = Mutex::new(BrowserController::new(
            ctx.chromium.clone(),
            params.url.clone(),
            params.resolution,
        )?);

        Ok(Self {
            params,
            controller,
            bgra_texture,
            _bgra_bind_group_layout: bgra_bind_group_layout,
            bgra_bind_group,
            bgra_to_rgba,
        })
    }

    pub fn render(
        &self,
        ctx: &RenderCtx,
        sources: &[(&NodeId, &NodeTexture)],
        buffers: &HashMap<NodeId, Arc<wgpu::Buffer>>,
        target: &mut NodeTexture,
    ) -> Result<(), WebRendererRenderError> {
        let mut controller = self.controller.lock().unwrap();
        controller.send_sources(ctx, sources, buffers)?;

        if let Some(frame) = controller.retrieve_frame() {
            let target = target.ensure_size(ctx.wgpu_ctx, self.params.resolution);

            self.bgra_texture.upload(ctx.wgpu_ctx, frame);
            self.bgra_to_rgba.convert(
                ctx.wgpu_ctx,
                (&self.bgra_texture, &self.bgra_bind_group),
                target.rgba_texture(),
            );
        }

        Ok(())
    }

    pub fn resolution(&self) -> Resolution {
        self.params.resolution
    }
}

#[derive(Debug, thiserror::Error)]
<<<<<<< HEAD
pub enum WebRendererNewError {
    #[error("Failed to create browser controller")]
    CreateBrowserController(#[from] BrowserControllerNewError),

    #[error("Failed to create shared memory folder")]
    CreateSharedMemoryFolder(#[from] io::Error),
}

#[derive(Debug, thiserror::Error)]
pub enum WebRendererRenderError {
    #[error("Failed to embed sources")]
    EmbedSources(#[from] EmbedFrameError),

    #[error("Download buffer does not exist")]
    ExpectDownloadBuffer,
=======
pub enum CreateWebRendererError {
    #[error("failed to create new web renderer session")]
    CreateContextFailure(#[from] WebRendererContextError),
>>>>>>> 40fc1d77
}<|MERGE_RESOLUTION|>--- conflicted
+++ resolved
@@ -1,7 +1,5 @@
 use std::{
     collections::HashMap,
-    io,
-    path::PathBuf,
     sync::{Arc, Mutex},
 };
 
@@ -17,14 +15,7 @@
 use log::{error, info};
 use serde::{Deserialize, Serialize};
 
-<<<<<<< HEAD
-use self::browser::{BrowserController, BrowserControllerNewError, EmbedFrameError};
-=======
-use self::{
-    browser::{BrowserClient, BrowserState},
-    chromium::WebRendererContextError,
-};
->>>>>>> 40fc1d77
+use self::browser::{BrowserController, EmbedFrameError};
 
 pub mod browser;
 pub mod chromium_context;
@@ -62,7 +53,7 @@
 }
 
 impl WebRenderer {
-    pub fn new(ctx: &RegisterCtx, params: WebRendererSpec) -> Result<Self, CreateWebRendererError> {
+    pub fn new(ctx: &RegisterCtx, params: WebRendererSpec) -> Self {
         info!("Starting web renderer for {}", &params.url);
 
         let bgra_texture = BGRATexture::new(&ctx.wgpu_ctx, params.resolution);
@@ -74,16 +65,16 @@
             ctx.chromium.clone(),
             params.url.clone(),
             params.resolution,
-        )?);
+        ));
 
-        Ok(Self {
+        Self {
             params,
             controller,
             bgra_texture,
             _bgra_bind_group_layout: bgra_bind_group_layout,
             bgra_bind_group,
             bgra_to_rgba,
-        })
+        }
     }
 
     pub fn render(
@@ -92,7 +83,7 @@
         sources: &[(&NodeId, &NodeTexture)],
         buffers: &HashMap<NodeId, Arc<wgpu::Buffer>>,
         target: &mut NodeTexture,
-    ) -> Result<(), WebRendererRenderError> {
+    ) -> Result<(), RenderWebsiteError> {
         let mut controller = self.controller.lock().unwrap();
         controller.send_sources(ctx, sources, buffers)?;
 
@@ -116,25 +107,10 @@
 }
 
 #[derive(Debug, thiserror::Error)]
-<<<<<<< HEAD
-pub enum WebRendererNewError {
-    #[error("Failed to create browser controller")]
-    CreateBrowserController(#[from] BrowserControllerNewError),
-
-    #[error("Failed to create shared memory folder")]
-    CreateSharedMemoryFolder(#[from] io::Error),
-}
-
-#[derive(Debug, thiserror::Error)]
-pub enum WebRendererRenderError {
+pub enum RenderWebsiteError {
     #[error("Failed to embed sources")]
     EmbedSources(#[from] EmbedFrameError),
 
     #[error("Download buffer does not exist")]
     ExpectDownloadBuffer,
-=======
-pub enum CreateWebRendererError {
-    #[error("failed to create new web renderer session")]
-    CreateContextFailure(#[from] WebRendererContextError),
->>>>>>> 40fc1d77
 }