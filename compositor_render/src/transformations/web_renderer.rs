--- conflicted
+++ resolved
@@ -57,20 +57,7 @@
 impl WebRenderer {
     pub fn new(ctx: &RegisterCtx, params: WebRendererSpec) -> Self {
         info!("Starting web renderer for {}", &params.url);
-<<<<<<< HEAD
-
-        let (painted_frames_sender, painted_frames_receiver) = crossbeam_channel::bounded(1);
-        let state = Mutex::new(BrowserState::new(painted_frames_receiver));
-        let client = BrowserClient::new(painted_frames_sender, params.resolution);
-        let _browser = ctx.chromium.start_browser(&params.url, client)?;
-        let _frame = _browser.main_frame().unwrap();
-        let msg = cef::ProcessMessage::new("TEST");
-        _frame
-            .send_process_message(cef::ProcessId::Renderer, msg)
-            .unwrap();
-=======
         let fallback_strategy = params.fallback_strategy;
->>>>>>> 4d3ed3eb
 
         let bgra_texture = BGRATexture::new(&ctx.wgpu_ctx, params.resolution);
         let bgra_bind_group_layout = BGRATexture::new_bind_group_layout(&ctx.wgpu_ctx.device);
