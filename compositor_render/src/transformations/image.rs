--- conflicted
+++ resolved
@@ -164,45 +164,31 @@
     Bitmap {
         asset: Arc<BitmapAsset>,
         state: BitmapNodeState,
-        resolution: Option<Resolution>
     },
     Animated {
         asset: Arc<AnimatedAsset>,
         state: AnimatedNodeState,
-        resolution: Option<Resolution>
     },
     Svg {
         asset: Arc<SvgAsset>,
         state: SvgNodeState,
-        resolution: Option<Resolution>
     },
 }
 
 impl ImageNode {
-<<<<<<< HEAD
-    pub fn new(ctx: &WgpuCtx, image: Image, resolution: Option<Resolution>) -> Self {
-=======
     pub fn new(ctx: &WgpuCtx, image: Image, start_pts: Duration) -> Self {
->>>>>>> 0bdea13a
         match image {
             Image::Bitmap(asset) => Self::Bitmap {
                 asset,
                 state: BitmapNodeState::new(),
-                resolution
             },
             Image::Animated(asset) => Self::Animated {
                 asset,
-<<<<<<< HEAD
-                state: AnimatedNodeState::new(),
-                resolution,
-=======
                 state: AnimatedNodeState::new(start_pts),
->>>>>>> 0bdea13a
             },
             Image::Svg(asset) => Self::Svg {
                 asset,
                 state: SvgNodeState::new(ctx),
-                resolution
             },
         }
     }
@@ -218,9 +204,9 @@
 
     fn resolution(&self) -> Resolution {
         match self {
-            ImageNode::Bitmap { resolution, .. } => resolution.unwrap_or(Resolution { width: 10, height:  10 }),
-            ImageNode::Animated { resolution, .. } => resolution.unwrap_or(Resolution { width: 100, height:  100 }),
-            ImageNode::Svg { resolution, .. } => resolution.unwrap_or(Resolution { width: 100, height:  100 })
+            ImageNode::Bitmap { asset, .. } => asset.resolution(),
+            ImageNode::Animated { asset, .. } => asset.resolution(),
+            ImageNode::Svg { asset, .. } => asset.resolution()
         }
     }
 }
