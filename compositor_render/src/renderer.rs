use std::sync::Arc;

use compositor_common::{
    scene::{InputId, OutputId, SceneSpec},
    transformation::{TransformationRegistryKey, TransformationSpec},
};
use std::sync::Mutex;
use log::error;

use crate::{
    frame_set::FrameSet,
    registry::TransformationRegistry,
    render_loop::{populate_inputs, read_outputs},
    transformations::text_renderer::TextRendererCtx,
};
use crate::{
    registry::{self, RegistryType},
    render_loop::run_transforms,
    transformations::{
        shader::Shader,
        web_renderer::{
            electron::ElectronNewError, ElectronInstance, WebRenderer, WebRendererNewError,
        },
    },
};

use self::{
    color_converter_pipeline::{RGBAToYUVConverter, YUVToRGBAConverter},
    scene::{Scene, SceneUpdateError},
    texture::{RGBATexture, YUVTextures},
};

mod color_converter_pipeline;
<<<<<<< HEAD
pub mod common_pipeline;
=======
pub(crate) mod common_pipeline;
>>>>>>> 836a783d
pub mod scene;
pub mod texture;

pub struct Renderer {
    pub wgpu_ctx: Arc<WgpuCtx>,
    pub text_renderer_ctx: Mutex<TextRendererCtx>,
    pub electron_instance: Arc<ElectronInstance>,
    pub scene: Scene,
    pub shader_transforms: TransformationRegistry<Arc<Shader>>,
    pub web_renderers: TransformationRegistry<Arc<WebRenderer>>,
}

pub struct RenderCtx<'a> {
    pub wgpu_ctx: &'a Arc<WgpuCtx>,
    pub text_renderer_ctx: &'a Mutex<TextRendererCtx>,
    pub electron: &'a Arc<ElectronInstance>,
    pub shader_transforms: &'a TransformationRegistry<Arc<Shader>>,
    pub web_renderers: &'a TransformationRegistry<Arc<WebRenderer>>,
}

#[derive(Debug, thiserror::Error)]
pub enum RendererNewError {
    #[error("failed to initialize a wgpu context")]
    FailedToInitWgpuCtx(#[from] WgpuCtxNewError),

    #[error("failed to start an electron instance")]
    FailedToStartElectron(#[from] ElectronNewError),
}

#[derive(Debug, thiserror::Error)]
pub enum RendererRegisterTransformationError {
    #[error("failed to register a transformation in the transformation registry")]
    TransformationRegistry(#[from] registry::RegisterError),

    #[error("failed to create web renderer transformation")]
    WebRendererTransformation(#[from] WebRendererNewError),
}

impl Renderer {
    pub fn new(init_web: bool) -> Result<Self, RendererNewError> {
        Ok(Self {
            wgpu_ctx: Arc::new(WgpuCtx::new()?),
<<<<<<< HEAD
            text_renderer_ctx: Mutex::new(TextRendererCtx::new()),
            electron_instance: Arc::new(ElectronInstance::new(9002)?), // TODO: make it configurable
=======
            electron_instance: Arc::new(ElectronInstance::new(9002, init_web)?), // TODO: make it configurable
>>>>>>> 836a783d
            scene: Scene::empty(),
            web_renderers: TransformationRegistry::new(RegistryType::WebRenderer),
            shader_transforms: TransformationRegistry::new(RegistryType::Shader),
        })
    }

    fn ctx(&self) -> RenderCtx {
        RenderCtx {
            wgpu_ctx: &self.wgpu_ctx,
            text_renderer_ctx: &self.text_renderer_ctx,
            electron: &self.electron_instance,
            shader_transforms: &self.shader_transforms,
            web_renderers: &self.web_renderers,
        }
    }

    pub fn register_transformation(
        &mut self,
        key: TransformationRegistryKey,
        spec: TransformationSpec,
    ) -> Result<(), RendererRegisterTransformationError> {
        match spec {
            TransformationSpec::Shader { source } => self
                .shader_transforms
                .register(&key, Arc::new(Shader::new(&self.ctx(), source)))?,
            TransformationSpec::WebRenderer(params) => self
                .web_renderers
                .register(&key, Arc::new(WebRenderer::new(&self.ctx(), params)?))?,
        };
        Ok(())
    }

    pub fn render(&mut self, mut inputs: FrameSet<InputId>) -> FrameSet<OutputId> {
<<<<<<< HEAD
        let ctx = &mut RenderCtx {
=======
        let ctx = &RenderCtx {
>>>>>>> 836a783d
            wgpu_ctx: &self.wgpu_ctx,
            electron: &self.electron_instance,
            shader_transforms: &self.shader_transforms,
            web_renderers: &self.web_renderers,
<<<<<<< HEAD
            text_renderer_ctx: &self.text_renderer_ctx,
=======
>>>>>>> 836a783d
        };

        populate_inputs(ctx, &mut self.scene, &mut inputs.frames);
        run_transforms(ctx, &self.scene);
        let frames = read_outputs(ctx, &self.scene, inputs.pts);

        FrameSet {
            frames,
            pts: inputs.pts,
        }
    }

    pub fn update_scene(&mut self, scene_specs: SceneSpec) -> Result<(), SceneUpdateError> {
        self.scene.update(
            &RenderCtx {
                wgpu_ctx: &self.wgpu_ctx,
                text_renderer_ctx: &self.text_renderer_ctx,
                electron: &self.electron_instance,
                shader_transforms: &self.shader_transforms,
                web_renderers: &self.web_renderers,
            },
            scene_specs,
        )
    }
}

pub struct WgpuCtx {
    #[allow(dead_code)]
    pub device: wgpu::Device,

    #[allow(dead_code)]
    pub queue: wgpu::Queue,

    pub yuv_bind_group_layout: wgpu::BindGroupLayout,
    pub rgba_bind_group_layout: wgpu::BindGroupLayout,
    pub yuv_to_rgba_converter: YUVToRGBAConverter,
    pub rgba_to_yuv_converter: RGBAToYUVConverter,
}

#[derive(Debug, thiserror::Error)]
pub enum WgpuCtxNewError {
    #[error("failed to get a wgpu adapter")]
    NoAdapter,

    #[error("failed to get a wgpu device")]
    NoDevice(#[from] wgpu::RequestDeviceError),
}

impl WgpuCtx {
    fn new() -> Result<Self, WgpuCtxNewError> {
        let instance = wgpu::Instance::new(wgpu::InstanceDescriptor {
            backends: wgpu::Backends::all(),
            ..Default::default()
        });

        let adapter =
            pollster::block_on(instance.request_adapter(&wgpu::RequestAdapterOptionsBase {
                power_preference: wgpu::PowerPreference::HighPerformance,
                force_fallback_adapter: false,
                compatible_surface: None,
            }))
            .ok_or(WgpuCtxNewError::NoAdapter)?;

        let (device, queue) = pollster::block_on(adapter.request_device(
            &wgpu::DeviceDescriptor {
                label: Some("Video Compositor's GPU :^)"),
                limits: Default::default(),
                features: wgpu::Features::TEXTURE_BINDING_ARRAY,
            },
            None,
        ))?;

        let yuv_bind_group_layout = YUVTextures::new_bind_group_layout(&device);
        let rgba_bind_group_layout = RGBATexture::new_bind_group_layout(&device);
        let yuv_to_rgba_converter = YUVToRGBAConverter::new(&device, &yuv_bind_group_layout);
        let rgba_to_yuv_converter = RGBAToYUVConverter::new(&device, &rgba_bind_group_layout);

        Ok(Self {
            device,
            queue,
            yuv_bind_group_layout,
            rgba_bind_group_layout,
            yuv_to_rgba_converter,
            rgba_to_yuv_converter,
        })
    }
}<|MERGE_RESOLUTION|>--- conflicted
+++ resolved
@@ -31,11 +31,7 @@
 };
 
 mod color_converter_pipeline;
-<<<<<<< HEAD
 pub mod common_pipeline;
-=======
-pub(crate) mod common_pipeline;
->>>>>>> 836a783d
 pub mod scene;
 pub mod texture;
 
@@ -78,12 +74,8 @@
     pub fn new(init_web: bool) -> Result<Self, RendererNewError> {
         Ok(Self {
             wgpu_ctx: Arc::new(WgpuCtx::new()?),
-<<<<<<< HEAD
             text_renderer_ctx: Mutex::new(TextRendererCtx::new()),
-            electron_instance: Arc::new(ElectronInstance::new(9002)?), // TODO: make it configurable
-=======
             electron_instance: Arc::new(ElectronInstance::new(9002, init_web)?), // TODO: make it configurable
->>>>>>> 836a783d
             scene: Scene::empty(),
             web_renderers: TransformationRegistry::new(RegistryType::WebRenderer),
             shader_transforms: TransformationRegistry::new(RegistryType::Shader),
@@ -117,19 +109,12 @@
     }
 
     pub fn render(&mut self, mut inputs: FrameSet<InputId>) -> FrameSet<OutputId> {
-<<<<<<< HEAD
         let ctx = &mut RenderCtx {
-=======
-        let ctx = &RenderCtx {
->>>>>>> 836a783d
             wgpu_ctx: &self.wgpu_ctx,
             electron: &self.electron_instance,
             shader_transforms: &self.shader_transforms,
             web_renderers: &self.web_renderers,
-<<<<<<< HEAD
             text_renderer_ctx: &self.text_renderer_ctx,
-=======
->>>>>>> 836a783d
         };
 
         populate_inputs(ctx, &mut self.scene, &mut inputs.frames);
